{
<<<<<<< HEAD
  "originHash" : "55d5099a3922c7d1cda4d665a8617602fbf5751cd5f491d11bc8c9b9bd8acb6b",
=======
  "originHash" : "dd2fc2d306ce5fca9ea153042b381693a4a9095cc60e4ba476ec45e4968eb44b",
>>>>>>> 073e6577
  "pins" : [
    {
      "identity" : "gzipswift",
      "kind" : "remoteSourceControl",
      "location" : "https://github.com/1024jp/GzipSwift",
      "state" : {
        "revision" : "731037f6cc2be2ec01562f6597c1d0aa3fe6fd05",
        "version" : "6.0.1"
      }
    },
    {
      "identity" : "jinja",
      "kind" : "remoteSourceControl",
      "location" : "https://github.com/johnmai-dev/Jinja",
      "state" : {
        "revision" : "fc1233dea1142897d474bda2f1f9a6c3fe7acab6",
        "version" : "1.2.1"
      }
    },
    {
      "identity" : "mlx-swift",
      "kind" : "remoteSourceControl",
      "location" : "https://github.com/ml-explore/mlx-swift",
      "state" : {
        "revision" : "b79c74ce773440b86a81ef925ea78dd5023a16c0",
        "version" : "0.25.5"
      }
    },
    {
      "identity" : "networkimage",
      "kind" : "remoteSourceControl",
      "location" : "https://github.com/gonzalezreal/NetworkImage",
      "state" : {
        "revision" : "2849f5323265386e200484b0d0f896e73c3411b9",
        "version" : "6.0.1"
      }
    },
    {
      "identity" : "progress.swift",
      "kind" : "remoteSourceControl",
      "location" : "https://github.com/jkandzi/Progress.swift",
      "state" : {
        "revision" : "fed6598735d7982058690acf8f52a0a5fdaeb3e0",
        "version" : "0.4.0"
      }
    },
    {
      "identity" : "swift-argument-parser",
      "kind" : "remoteSourceControl",
      "location" : "https://github.com/apple/swift-argument-parser.git",
      "state" : {
        "revision" : "0fbc8848e389af3bb55c182bc19ca9d5dc2f255b",
        "version" : "1.4.0"
      }
    },
    {
      "identity" : "swift-async-algorithms",
      "kind" : "remoteSourceControl",
      "location" : "https://github.com/apple/swift-async-algorithms.git",
      "state" : {
        "revision" : "042e1c4d9d19748c9c228f8d4ebc97bb1e339b0b",
        "version" : "1.0.4"
      }
    },
    {
      "identity" : "swift-cmark",
      "kind" : "remoteSourceControl",
      "location" : "https://github.com/swiftlang/swift-cmark",
      "state" : {
        "revision" : "b022b08312decdc46585e0b3440d97f6f22ef703",
        "version" : "0.6.0"
      }
    },
    {
      "identity" : "swift-collections",
      "kind" : "remoteSourceControl",
      "location" : "https://github.com/apple/swift-collections.git",
      "state" : {
        "revision" : "c1805596154bb3a265fd91b8ac0c4433b4348fb0",
        "version" : "1.2.0"
      }
    },
    {
      "identity" : "swift-markdown-ui",
      "kind" : "remoteSourceControl",
      "location" : "https://github.com/gonzalezreal/swift-markdown-ui",
      "state" : {
        "revision" : "5f613358148239d0292c0cef674a3c2314737f9e",
        "version" : "2.4.1"
      }
    },
    {
      "identity" : "swift-numerics",
      "kind" : "remoteSourceControl",
      "location" : "https://github.com/apple/swift-numerics",
      "state" : {
        "revision" : "e0ec0f5f3af6f3e4d5e7a19d2af26b481acb6ba8",
        "version" : "1.0.3"
      }
    },
    {
      "identity" : "swift-transformers",
      "kind" : "remoteSourceControl",
      "location" : "https://github.com/huggingface/swift-transformers",
      "state" : {
        "revision" : "e5bf0627bd134cf8ddc407cda403ae84207af959",
        "version" : "0.1.22"
      }
    }
  ],
  "version" : 3
}<|MERGE_RESOLUTION|>--- conflicted
+++ resolved
@@ -1,9 +1,5 @@
 {
-<<<<<<< HEAD
   "originHash" : "55d5099a3922c7d1cda4d665a8617602fbf5751cd5f491d11bc8c9b9bd8acb6b",
-=======
-  "originHash" : "dd2fc2d306ce5fca9ea153042b381693a4a9095cc60e4ba476ec45e4968eb44b",
->>>>>>> 073e6577
   "pins" : [
     {
       "identity" : "gzipswift",
