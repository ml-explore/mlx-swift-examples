{
<<<<<<< HEAD
  "originHash" : "327a4376ec20e25f941929e0bd2eefea67914f3c98414e5489f49c7e49eab7ab",
=======
  "originHash" : "369f2014f0f4b1785f2b2642d3b4a3cbd3220a38b18d03ac9d74965949a0f0ba",
>>>>>>> 581c6cb9
  "pins" : [
    {
      "identity" : "gzipswift",
      "kind" : "remoteSourceControl",
      "location" : "https://github.com/1024jp/GzipSwift",
      "state" : {
        "revision" : "731037f6cc2be2ec01562f6597c1d0aa3fe6fd05",
        "version" : "6.0.1"
      }
    },
    {
      "identity" : "jinja",
      "kind" : "remoteSourceControl",
      "location" : "https://github.com/johnmai-dev/Jinja",
      "state" : {
        "revision" : "bbddb92fc51ae420b87300298370fd1dfc308f73",
        "version" : "1.1.1"
      }
    },
    {
      "identity" : "mlx-swift",
      "kind" : "remoteSourceControl",
      "location" : "https://github.com/ml-explore/mlx-swift",
      "state" : {
        "revision" : "b990c58153af70eb0914bca7dd74401d341fa9ae",
        "version" : "0.21.3"
      }
    },
    {
      "identity" : "networkimage",
      "kind" : "remoteSourceControl",
      "location" : "https://github.com/gonzalezreal/NetworkImage",
      "state" : {
        "revision" : "2849f5323265386e200484b0d0f896e73c3411b9",
        "version" : "6.0.1"
      }
    },
    {
      "identity" : "progress.swift",
      "kind" : "remoteSourceControl",
      "location" : "https://github.com/jkandzi/Progress.swift",
      "state" : {
        "revision" : "fed6598735d7982058690acf8f52a0a5fdaeb3e0",
        "version" : "0.4.0"
      }
    },
    {
      "identity" : "swift-argument-parser",
      "kind" : "remoteSourceControl",
      "location" : "https://github.com/apple/swift-argument-parser.git",
      "state" : {
        "revision" : "0fbc8848e389af3bb55c182bc19ca9d5dc2f255b",
        "version" : "1.4.0"
      }
    },
    {
      "identity" : "swift-async-algorithms",
      "kind" : "remoteSourceControl",
      "location" : "https://github.com/apple/swift-async-algorithms.git",
      "state" : {
        "revision" : "4c3ea81f81f0a25d0470188459c6d4bf20cf2f97",
        "version" : "1.0.3"
      }
    },
    {
      "identity" : "swift-cmark",
      "kind" : "remoteSourceControl",
      "location" : "https://github.com/swiftlang/swift-cmark",
      "state" : {
        "revision" : "3ccff77b2dc5b96b77db3da0d68d28068593fa53",
        "version" : "0.5.0"
      }
    },
    {
      "identity" : "swift-collections",
      "kind" : "remoteSourceControl",
      "location" : "https://github.com/apple/swift-collections.git",
      "state" : {
        "revision" : "671108c96644956dddcd89dd59c203dcdb36cec7",
        "version" : "1.1.4"
      }
    },
    {
      "identity" : "swift-markdown-ui",
      "kind" : "remoteSourceControl",
      "location" : "https://github.com/gonzalezreal/swift-markdown-ui",
      "state" : {
        "revision" : "5f613358148239d0292c0cef674a3c2314737f9e",
        "version" : "2.4.1"
      }
    },
    {
      "identity" : "swift-numerics",
      "kind" : "remoteSourceControl",
      "location" : "https://github.com/apple/swift-numerics",
      "state" : {
        "revision" : "e0ec0f5f3af6f3e4d5e7a19d2af26b481acb6ba8",
        "version" : "1.0.3"
      }
    },
    {
      "identity" : "swift-transformers",
      "kind" : "remoteSourceControl",
      "location" : "https://github.com/huggingface/swift-transformers",
      "state" : {
        "revision" : "be855fac725dbae27264e47a3eb535cc422a4ba8",
        "version" : "0.1.18"
      }
    }
  ],
  "version" : 3
}<|MERGE_RESOLUTION|>--- conflicted
+++ resolved
@@ -1,9 +1,5 @@
 {
-<<<<<<< HEAD
-  "originHash" : "327a4376ec20e25f941929e0bd2eefea67914f3c98414e5489f49c7e49eab7ab",
-=======
   "originHash" : "369f2014f0f4b1785f2b2642d3b4a3cbd3220a38b18d03ac9d74965949a0f0ba",
->>>>>>> 581c6cb9
   "pins" : [
     {
       "identity" : "gzipswift",
