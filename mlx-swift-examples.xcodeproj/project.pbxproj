// !$*UTF8*$!
{
	archiveVersion = 1;
	classes = {
	};
	objectVersion = 70;
	objects = {

/* Begin PBXBuildFile section */
		0A8284222D13863900BEF338 /* MLXVLM in Frameworks */ = {isa = PBXBuildFile; productRef = 0AC74ED92D136223003C90A7 /* MLXVLM */; };
		0AC74ECF2D13622A003C90A7 /* Preview Assets.xcassets in Resources */ = {isa = PBXBuildFile; fileRef = 0AC74EC92D13622A003C90A7 /* Preview Assets.xcassets */; };
		0AC74ED02D13622A003C90A7 /* Assets.xcassets in Resources */ = {isa = PBXBuildFile; fileRef = 0AC74ECB2D13622A003C90A7 /* Assets.xcassets */; };
		0AC74ED12D13622A003C90A7 /* ContentView.swift in Sources */ = {isa = PBXBuildFile; fileRef = 0AC74ECC2D13622A003C90A7 /* ContentView.swift */; };
		0AC74ED22D13622A003C90A7 /* VLMEvalApp.swift in Sources */ = {isa = PBXBuildFile; fileRef = 0AC74ECD2D13622A003C90A7 /* VLMEvalApp.swift */; };
		0AC74ED32D136265003C90A7 /* DeviceStat.swift in Sources */ = {isa = PBXBuildFile; fileRef = 819BEFF62BAF8B4E0002CCEE /* DeviceStat.swift */; };
		0F5AD8002DB70E6300745C06 /* MLXLLM in Frameworks */ = {isa = PBXBuildFile; productRef = C32A17FC2CFFB98A0092A5B6 /* MLXLLM */; };
		0F5AD8012DB70E6300745C06 /* MLXVLM in Frameworks */ = {isa = PBXBuildFile; productRef = C32A17FE2CFFB98A0092A5B6 /* MLXVLM */; };
		12305EAF2B9D864400C92FEE /* PredictionView.swift in Sources */ = {isa = PBXBuildFile; fileRef = 12305EAE2B9D864400C92FEE /* PredictionView.swift */; };
		81695B412BA373D300F260D8 /* MarkdownUI in Frameworks */ = {isa = PBXBuildFile; productRef = 81695B402BA373D300F260D8 /* MarkdownUI */; };
		819BEFF82BAF8B4E0002CCEE /* DeviceStat.swift in Sources */ = {isa = PBXBuildFile; fileRef = 819BEFF62BAF8B4E0002CCEE /* DeviceStat.swift */; };
		C3056BAE2BCD97B700A31D04 /* LoRATrainingExampleApp.swift in Sources */ = {isa = PBXBuildFile; fileRef = C3056BAD2BCD97B700A31D04 /* LoRATrainingExampleApp.swift */; };
		C3056BB02BCD97B700A31D04 /* ContentView.swift in Sources */ = {isa = PBXBuildFile; fileRef = C3056BAF2BCD97B700A31D04 /* ContentView.swift */; };
		C3056BB22BCD97B800A31D04 /* Assets.xcassets in Resources */ = {isa = PBXBuildFile; fileRef = C3056BB12BCD97B800A31D04 /* Assets.xcassets */; };
		C3056BB62BCD97B800A31D04 /* Preview Assets.xcassets in Resources */ = {isa = PBXBuildFile; fileRef = C3056BB52BCD97B800A31D04 /* Preview Assets.xcassets */; };
		C3056BBA2BCD981900A31D04 /* train.jsonl in Resources */ = {isa = PBXBuildFile; fileRef = C3056BA22BCD973400A31D04 /* train.jsonl */; };
		C3056BBB2BCD981900A31D04 /* test.jsonl in Resources */ = {isa = PBXBuildFile; fileRef = C3056BA12BCD973400A31D04 /* test.jsonl */; };
		C3056BBC2BCD981900A31D04 /* valid.jsonl in Resources */ = {isa = PBXBuildFile; fileRef = C3056BA32BCD973400A31D04 /* valid.jsonl */; };
		C3208E762DB1945D006AE6CA /* MLX in Frameworks */ = {isa = PBXBuildFile; productRef = C3208E752DB1945D006AE6CA /* MLX */; };
		C3208E7A2DB1945D006AE6CA /* MLXNN in Frameworks */ = {isa = PBXBuildFile; productRef = C3208E792DB1945D006AE6CA /* MLXNN */; };
		C3208E7B2DB194ED006AE6CA /* MLXLLM in Frameworks */ = {isa = PBXBuildFile; productRef = C32A17FC2CFFB98A0092A5B6 /* MLXLLM */; };
		C3208ED02DB195A7006AE6CA /* MLXVLM in Frameworks */ = {isa = PBXBuildFile; productRef = C32A17FE2CFFB98A0092A5B6 /* MLXVLM */; };
		C3288D762B6D9313009FF608 /* LinearModelTraining.swift in Sources */ = {isa = PBXBuildFile; fileRef = C3288D752B6D9313009FF608 /* LinearModelTraining.swift */; };
		C3288D7B2B6D9339009FF608 /* ArgumentParser in Frameworks */ = {isa = PBXBuildFile; productRef = C3288D7A2B6D9339009FF608 /* ArgumentParser */; };
		C32A17FD2CFFB98A0092A5B6 /* MLXLLM in Frameworks */ = {isa = PBXBuildFile; productRef = C32A17FC2CFFB98A0092A5B6 /* MLXLLM */; };
		C32A17FF2CFFB98A0092A5B6 /* MLXVLM in Frameworks */ = {isa = PBXBuildFile; productRef = C32A17FE2CFFB98A0092A5B6 /* MLXVLM */; };
		C32A18012CFFD1810092A5B6 /* MLXMNIST in Frameworks */ = {isa = PBXBuildFile; productRef = C32A18002CFFD1810092A5B6 /* MLXMNIST */; };
		C32A18032CFFD1920092A5B6 /* MLXMNIST in Frameworks */ = {isa = PBXBuildFile; productRef = C32A18022CFFD1920092A5B6 /* MLXMNIST */; };
		C32A18052CFFD19F0092A5B6 /* MLXLLM in Frameworks */ = {isa = PBXBuildFile; productRef = C32A18042CFFD19F0092A5B6 /* MLXLLM */; };
		C32A18072CFFD1AA0092A5B6 /* MLXLLM in Frameworks */ = {isa = PBXBuildFile; productRef = C32A18062CFFD1AA0092A5B6 /* MLXLLM */; };
		C32A18092CFFD1B70092A5B6 /* StableDiffusion in Frameworks */ = {isa = PBXBuildFile; productRef = C32A18082CFFD1B70092A5B6 /* StableDiffusion */; };
		C32A18462D00E1490092A5B6 /* MLX in Frameworks */ = {isa = PBXBuildFile; productRef = C32A18452D00E1490092A5B6 /* MLX */; };
		C32A18482D00E1540092A5B6 /* MLX in Frameworks */ = {isa = PBXBuildFile; productRef = C32A18472D00E1540092A5B6 /* MLX */; };
		C32A184A2D00E1540092A5B6 /* MLXNN in Frameworks */ = {isa = PBXBuildFile; productRef = C32A18492D00E1540092A5B6 /* MLXNN */; };
		C32A184C2D00E1540092A5B6 /* MLXOptimizers in Frameworks */ = {isa = PBXBuildFile; productRef = C32A184B2D00E1540092A5B6 /* MLXOptimizers */; };
		C32B4C6D2DA7136000EF663D /* AsyncAlgorithms in Frameworks */ = {isa = PBXBuildFile; productRef = C32B4C6C2DA7136000EF663D /* AsyncAlgorithms */; };
		C32B4C6F2DA71ADC00EF663D /* AsyncAlgorithms in Frameworks */ = {isa = PBXBuildFile; productRef = C32B4C6E2DA71ADC00EF663D /* AsyncAlgorithms */; };
		C34E48F52B696F0B00FCB841 /* LLMTool.swift in Sources */ = {isa = PBXBuildFile; fileRef = C34E48F42B696F0B00FCB841 /* LLMTool.swift */; };
		C34E49242B6A026F00FCB841 /* MNISTTool.swift in Sources */ = {isa = PBXBuildFile; fileRef = C34E49232B6A026F00FCB841 /* MNISTTool.swift */; };
		C34E49292B6A028100FCB841 /* ArgumentParser in Frameworks */ = {isa = PBXBuildFile; productRef = C34E49282B6A028100FCB841 /* ArgumentParser */; };
		C36BEFB52BBDEAD8002D4AFE /* LoraCommands.swift in Sources */ = {isa = PBXBuildFile; fileRef = C36BEFB32BBDEA69002D4AFE /* LoraCommands.swift */; };
		C36BEFB82BBDED51002D4AFE /* Arguments.swift in Sources */ = {isa = PBXBuildFile; fileRef = C36BEFB62BBDECBC002D4AFE /* Arguments.swift */; };
		C36BEFE32BC32988002D4AFE /* ImageTool.swift in Sources */ = {isa = PBXBuildFile; fileRef = C36BEFE22BC32988002D4AFE /* ImageTool.swift */; };
		C36BEFEF2BC329C5002D4AFE /* ArgumentParser in Frameworks */ = {isa = PBXBuildFile; productRef = C36BEFEE2BC329C5002D4AFE /* ArgumentParser */; };
		C36BEFF22BC32A9A002D4AFE /* Progress in Frameworks */ = {isa = PBXBuildFile; productRef = C36BEFF12BC32A9A002D4AFE /* Progress */; };
		C36BF0042BC5CE55002D4AFE /* StableDiffusionExampleApp.swift in Sources */ = {isa = PBXBuildFile; fileRef = C36BF0032BC5CE55002D4AFE /* StableDiffusionExampleApp.swift */; };
		C36BF0062BC5CE55002D4AFE /* ContentView.swift in Sources */ = {isa = PBXBuildFile; fileRef = C36BF0052BC5CE55002D4AFE /* ContentView.swift */; };
		C36BF0082BC5CE56002D4AFE /* Assets.xcassets in Resources */ = {isa = PBXBuildFile; fileRef = C36BF0072BC5CE56002D4AFE /* Assets.xcassets */; };
		C36BF00C2BC5CE56002D4AFE /* Preview Assets.xcassets in Resources */ = {isa = PBXBuildFile; fileRef = C36BF00B2BC5CE56002D4AFE /* Preview Assets.xcassets */; };
		C36BF0352BC70F11002D4AFE /* Arguments.swift in Sources */ = {isa = PBXBuildFile; fileRef = C36BF0342BC70F11002D4AFE /* Arguments.swift */; };
		C38BA3AA2DB8321600BAFA88 /* Chat.swift in Sources */ = {isa = PBXBuildFile; fileRef = C38BA3A92DB8321600BAFA88 /* Chat.swift */; };
		C392737D2B606A1D00368D5D /* Tutorial.swift in Sources */ = {isa = PBXBuildFile; fileRef = C392737C2B606A1D00368D5D /* Tutorial.swift */; };
		C397C59C2B62C6D0004B084D /* ArgumentParser in Frameworks */ = {isa = PBXBuildFile; productRef = C397C59B2B62C6D0004B084D /* ArgumentParser */; };
		C3A8B3CB2B92951E0002EFB8 /* Assets.xcassets in Resources */ = {isa = PBXBuildFile; fileRef = C3A8B3C32B92951E0002EFB8 /* Assets.xcassets */; };
		C3A8B3CC2B92951E0002EFB8 /* MNISTTrainerApp.swift in Sources */ = {isa = PBXBuildFile; fileRef = C3A8B3C42B92951E0002EFB8 /* MNISTTrainerApp.swift */; };
		C3A8B3CD2B92951E0002EFB8 /* Preview Assets.xcassets in Resources */ = {isa = PBXBuildFile; fileRef = C3A8B3C62B92951E0002EFB8 /* Preview Assets.xcassets */; };
		C3A8B3CF2B92951E0002EFB8 /* ContentView.swift in Sources */ = {isa = PBXBuildFile; fileRef = C3A8B3C92B92951E0002EFB8 /* ContentView.swift */; };
		C3A8B3F32B92A2A90002EFB8 /* Assets.xcassets in Resources */ = {isa = PBXBuildFile; fileRef = C3A8B3EC2B92A2A90002EFB8 /* Assets.xcassets */; };
		C3A8B3F42B92A2A90002EFB8 /* LLMEvalApp.swift in Sources */ = {isa = PBXBuildFile; fileRef = C3A8B3ED2B92A2A90002EFB8 /* LLMEvalApp.swift */; };
		C3A8B3F52B92A2A90002EFB8 /* Preview Assets.xcassets in Resources */ = {isa = PBXBuildFile; fileRef = C3A8B3EF2B92A2A90002EFB8 /* Preview Assets.xcassets */; };
		C3A8B3F72B92A2A90002EFB8 /* ContentView.swift in Sources */ = {isa = PBXBuildFile; fileRef = C3A8B3F22B92A2A90002EFB8 /* ContentView.swift */; };
		C3C7C4FB2DB19026000373CF /* AVKit.framework in Frameworks */ = {isa = PBXBuildFile; fileRef = C3C7C4FA2DB19026000373CF /* AVKit.framework */; };
		C3E7D94D2CF6C9B20056C095 /* StableDiffusion in Frameworks */ = {isa = PBXBuildFile; productRef = C3E7D94C2CF6C9B20056C095 /* StableDiffusion */; };
/* End PBXBuildFile section */

/* Begin PBXCopyFilesBuildPhase section */
		C3056BC12BCD984F00A31D04 /* Embed Frameworks */ = {
			isa = PBXCopyFilesBuildPhase;
			buildActionMask = 2147483647;
			dstPath = "";
			dstSubfolderSpec = 10;
			files = (
			);
			name = "Embed Frameworks";
			runOnlyForDeploymentPostprocessing = 0;
		};
		C3288D712B6D9313009FF608 /* CopyFiles */ = {
			isa = PBXCopyFilesBuildPhase;
			buildActionMask = 2147483647;
			dstPath = /usr/share/man/man1/;
			dstSubfolderSpec = 0;
			files = (
			);
			runOnlyForDeploymentPostprocessing = 1;
		};
		C34E491F2B6A026F00FCB841 /* CopyFiles */ = {
			isa = PBXCopyFilesBuildPhase;
			buildActionMask = 2147483647;
			dstPath = /usr/share/man/man1/;
			dstSubfolderSpec = 0;
			files = (
			);
			runOnlyForDeploymentPostprocessing = 1;
		};
		C34E492E2B6A028800FCB841 /* Embed Frameworks */ = {
			isa = PBXCopyFilesBuildPhase;
			buildActionMask = 2147483647;
			dstPath = "";
			dstSubfolderSpec = 10;
			files = (
			);
			name = "Embed Frameworks";
			runOnlyForDeploymentPostprocessing = 0;
		};
		C36BEFDE2BC32988002D4AFE /* CopyFiles */ = {
			isa = PBXCopyFilesBuildPhase;
			buildActionMask = 2147483647;
			dstPath = /usr/share/man/man1/;
			dstSubfolderSpec = 0;
			files = (
			);
			runOnlyForDeploymentPostprocessing = 1;
		};
		C36BEFEB2BC329AB002D4AFE /* Embed Frameworks */ = {
			isa = PBXCopyFilesBuildPhase;
			buildActionMask = 2147483647;
			dstPath = "";
			dstSubfolderSpec = 10;
			files = (
			);
			name = "Embed Frameworks";
			runOnlyForDeploymentPostprocessing = 0;
		};
		C36BF0142BC5CF17002D4AFE /* Embed Frameworks */ = {
			isa = PBXCopyFilesBuildPhase;
			buildActionMask = 2147483647;
			dstPath = "";
			dstSubfolderSpec = 10;
			files = (
			);
			name = "Embed Frameworks";
			runOnlyForDeploymentPostprocessing = 0;
		};
		C38935DB2B869CCE0037B833 /* Embed Frameworks */ = {
			isa = PBXCopyFilesBuildPhase;
			buildActionMask = 2147483647;
			dstPath = "";
			dstSubfolderSpec = 10;
			files = (
			);
			name = "Embed Frameworks";
			runOnlyForDeploymentPostprocessing = 0;
		};
		C39273722B606A0A00368D5D /* CopyFiles */ = {
			isa = PBXCopyFilesBuildPhase;
			buildActionMask = 2147483647;
			dstPath = /usr/share/man/man1/;
			dstSubfolderSpec = 0;
			files = (
			);
			runOnlyForDeploymentPostprocessing = 1;
		};
		C397C5892B62C6A9004B084D /* CopyFiles */ = {
			isa = PBXCopyFilesBuildPhase;
			buildActionMask = 2147483647;
			dstPath = /usr/share/man/man1/;
			dstSubfolderSpec = 0;
			files = (
			);
			runOnlyForDeploymentPostprocessing = 1;
		};
		C3A8B3D72B92A0880002EFB8 /* Embed Frameworks */ = {
			isa = PBXCopyFilesBuildPhase;
			buildActionMask = 2147483647;
			dstPath = "";
			dstSubfolderSpec = 10;
			files = (
			);
			name = "Embed Frameworks";
			runOnlyForDeploymentPostprocessing = 0;
		};
		C3A8B3FC2B92A3360002EFB8 /* Embed Frameworks */ = {
			isa = PBXCopyFilesBuildPhase;
			buildActionMask = 2147483647;
			dstPath = "";
			dstSubfolderSpec = 10;
			files = (
			);
			name = "Embed Frameworks";
			runOnlyForDeploymentPostprocessing = 0;
		};
/* End PBXCopyFilesBuildPhase section */

/* Begin PBXFileReference section */
		0A7C100B2DC37CEA00FD5155 /* MLXChatExample.entitlements */ = {isa = PBXFileReference; lastKnownFileType = text.plist.entitlements; path = MLXChatExample.entitlements; sourceTree = "<group>"; };
		0AC74EBB2D136221003C90A7 /* VLMEval.app */ = {isa = PBXFileReference; explicitFileType = wrapper.application; includeInIndex = 0; path = VLMEval.app; sourceTree = BUILT_PRODUCTS_DIR; };
		0AC74EC92D13622A003C90A7 /* Preview Assets.xcassets */ = {isa = PBXFileReference; lastKnownFileType = folder.assetcatalog; path = "Preview Assets.xcassets"; sourceTree = "<group>"; };
		0AC74ECB2D13622A003C90A7 /* Assets.xcassets */ = {isa = PBXFileReference; lastKnownFileType = folder.assetcatalog; path = Assets.xcassets; sourceTree = "<group>"; };
		0AC74ECC2D13622A003C90A7 /* ContentView.swift */ = {isa = PBXFileReference; lastKnownFileType = sourcecode.swift; path = ContentView.swift; sourceTree = "<group>"; };
		0AC74ECD2D13622A003C90A7 /* VLMEvalApp.swift */ = {isa = PBXFileReference; lastKnownFileType = sourcecode.swift; path = VLMEvalApp.swift; sourceTree = "<group>"; };
		0AC74ED42D13630D003C90A7 /* VLMEval.entitlements */ = {isa = PBXFileReference; lastKnownFileType = text.plist.entitlements; path = VLMEval.entitlements; sourceTree = "<group>"; };
		0AC74F282D1376F1003C90A7 /* README.md */ = {isa = PBXFileReference; lastKnownFileType = net.daringfireball.markdown; path = README.md; sourceTree = "<group>"; };
		0F5AD7412DB70C0300745C06 /* MLXChatExample.app */ = {isa = PBXFileReference; explicitFileType = wrapper.application; includeInIndex = 0; path = MLXChatExample.app; sourceTree = BUILT_PRODUCTS_DIR; };
		12305EAE2B9D864400C92FEE /* PredictionView.swift */ = {isa = PBXFileReference; fileEncoding = 4; lastKnownFileType = sourcecode.swift; path = PredictionView.swift; sourceTree = "<group>"; };
		819BEFF62BAF8B4E0002CCEE /* DeviceStat.swift */ = {isa = PBXFileReference; fileEncoding = 4; lastKnownFileType = sourcecode.swift; path = DeviceStat.swift; sourceTree = "<group>"; };
		C3056BA12BCD973400A31D04 /* test.jsonl */ = {isa = PBXFileReference; lastKnownFileType = text; path = test.jsonl; sourceTree = "<group>"; };
		C3056BA22BCD973400A31D04 /* train.jsonl */ = {isa = PBXFileReference; lastKnownFileType = text; path = train.jsonl; sourceTree = "<group>"; };
		C3056BA32BCD973400A31D04 /* valid.jsonl */ = {isa = PBXFileReference; lastKnownFileType = text; path = valid.jsonl; sourceTree = "<group>"; };
		C3056BA42BCD973400A31D04 /* wikisql.py */ = {isa = PBXFileReference; lastKnownFileType = text.script.python; path = wikisql.py; sourceTree = "<group>"; };
		C3056BAB2BCD97B700A31D04 /* LoRATrainingExample.app */ = {isa = PBXFileReference; explicitFileType = wrapper.application; includeInIndex = 0; path = LoRATrainingExample.app; sourceTree = BUILT_PRODUCTS_DIR; };
		C3056BAD2BCD97B700A31D04 /* LoRATrainingExampleApp.swift */ = {isa = PBXFileReference; lastKnownFileType = sourcecode.swift; path = LoRATrainingExampleApp.swift; sourceTree = "<group>"; };
		C3056BAF2BCD97B700A31D04 /* ContentView.swift */ = {isa = PBXFileReference; lastKnownFileType = sourcecode.swift; path = ContentView.swift; sourceTree = "<group>"; };
		C3056BB12BCD97B800A31D04 /* Assets.xcassets */ = {isa = PBXFileReference; lastKnownFileType = folder.assetcatalog; path = Assets.xcassets; sourceTree = "<group>"; };
		C3056BB32BCD97B800A31D04 /* LoRATrainingExample.entitlements */ = {isa = PBXFileReference; lastKnownFileType = text.plist.entitlements; path = LoRATrainingExample.entitlements; sourceTree = "<group>"; };
		C3056BB52BCD97B800A31D04 /* Preview Assets.xcassets */ = {isa = PBXFileReference; lastKnownFileType = folder.assetcatalog; path = "Preview Assets.xcassets"; sourceTree = "<group>"; };
		C3056BC42BCDAB8600A31D04 /* README.md */ = {isa = PBXFileReference; lastKnownFileType = net.daringfireball.markdown; path = README.md; sourceTree = "<group>"; };
		C3208E6E2DB19451006AE6CA /* MLXLMTests.xctest */ = {isa = PBXFileReference; explicitFileType = wrapper.cfbundle; includeInIndex = 0; path = MLXLMTests.xctest; sourceTree = BUILT_PRODUCTS_DIR; };
		C325DE3F2B648CDB00628871 /* README.md */ = {isa = PBXFileReference; fileEncoding = 4; lastKnownFileType = net.daringfireball.markdown; path = README.md; sourceTree = "<group>"; };
		C3288D732B6D9313009FF608 /* LinearModelTraining */ = {isa = PBXFileReference; explicitFileType = "compiled.mach-o.executable"; includeInIndex = 0; path = LinearModelTraining; sourceTree = BUILT_PRODUCTS_DIR; };
		C3288D752B6D9313009FF608 /* LinearModelTraining.swift */ = {isa = PBXFileReference; lastKnownFileType = sourcecode.swift; path = LinearModelTraining.swift; sourceTree = "<group>"; };
		C3288D842B6D94BD009FF608 /* README.md */ = {isa = PBXFileReference; lastKnownFileType = net.daringfireball.markdown; path = README.md; sourceTree = "<group>"; };
		C34E48F42B696F0B00FCB841 /* LLMTool.swift */ = {isa = PBXFileReference; fileEncoding = 4; lastKnownFileType = sourcecode.swift; path = LLMTool.swift; sourceTree = "<group>"; };
		C34E48F92B69930300FCB841 /* README.md */ = {isa = PBXFileReference; lastKnownFileType = net.daringfireball.markdown; path = README.md; sourceTree = "<group>"; };
		C34E49212B6A026F00FCB841 /* mnist-tool */ = {isa = PBXFileReference; explicitFileType = "compiled.mach-o.executable"; includeInIndex = 0; path = "mnist-tool"; sourceTree = BUILT_PRODUCTS_DIR; };
		C34E49232B6A026F00FCB841 /* MNISTTool.swift */ = {isa = PBXFileReference; lastKnownFileType = sourcecode.swift; path = MNISTTool.swift; sourceTree = "<group>"; };
		C36BEFB32BBDEA69002D4AFE /* LoraCommands.swift */ = {isa = PBXFileReference; lastKnownFileType = sourcecode.swift; path = LoraCommands.swift; sourceTree = "<group>"; };
		C36BEFB62BBDECBC002D4AFE /* Arguments.swift */ = {isa = PBXFileReference; lastKnownFileType = sourcecode.swift; path = Arguments.swift; sourceTree = "<group>"; };
		C36BEFE02BC32988002D4AFE /* image-tool */ = {isa = PBXFileReference; explicitFileType = "compiled.mach-o.executable"; includeInIndex = 0; path = "image-tool"; sourceTree = BUILT_PRODUCTS_DIR; };
		C36BEFE22BC32988002D4AFE /* ImageTool.swift */ = {isa = PBXFileReference; lastKnownFileType = sourcecode.swift; path = ImageTool.swift; sourceTree = "<group>"; };
		C36BF0012BC5CE55002D4AFE /* StableDiffusionExample.app */ = {isa = PBXFileReference; explicitFileType = wrapper.application; includeInIndex = 0; path = StableDiffusionExample.app; sourceTree = BUILT_PRODUCTS_DIR; };
		C36BF0032BC5CE55002D4AFE /* StableDiffusionExampleApp.swift */ = {isa = PBXFileReference; lastKnownFileType = sourcecode.swift; path = StableDiffusionExampleApp.swift; sourceTree = "<group>"; };
		C36BF0052BC5CE55002D4AFE /* ContentView.swift */ = {isa = PBXFileReference; lastKnownFileType = sourcecode.swift; path = ContentView.swift; sourceTree = "<group>"; };
		C36BF0072BC5CE56002D4AFE /* Assets.xcassets */ = {isa = PBXFileReference; lastKnownFileType = folder.assetcatalog; path = Assets.xcassets; sourceTree = "<group>"; };
		C36BF0092BC5CE56002D4AFE /* StableDiffusionExample.entitlements */ = {isa = PBXFileReference; lastKnownFileType = text.plist.entitlements; path = StableDiffusionExample.entitlements; sourceTree = "<group>"; };
		C36BF00B2BC5CE56002D4AFE /* Preview Assets.xcassets */ = {isa = PBXFileReference; lastKnownFileType = folder.assetcatalog; path = "Preview Assets.xcassets"; sourceTree = "<group>"; };
		C36BF0342BC70F11002D4AFE /* Arguments.swift */ = {isa = PBXFileReference; lastKnownFileType = sourcecode.swift; path = Arguments.swift; sourceTree = "<group>"; };
		C38BA3A92DB8321600BAFA88 /* Chat.swift */ = {isa = PBXFileReference; lastKnownFileType = sourcecode.swift; path = Chat.swift; sourceTree = "<group>"; };
		C39273742B606A0A00368D5D /* Tutorial */ = {isa = PBXFileReference; explicitFileType = "compiled.mach-o.executable"; includeInIndex = 0; path = Tutorial; sourceTree = BUILT_PRODUCTS_DIR; };
		C392737C2B606A1D00368D5D /* Tutorial.swift */ = {isa = PBXFileReference; fileEncoding = 4; lastKnownFileType = sourcecode.swift; path = Tutorial.swift; sourceTree = "<group>"; };
		C397C58B2B62C6A9004B084D /* llm-tool */ = {isa = PBXFileReference; explicitFileType = "compiled.mach-o.executable"; includeInIndex = 0; path = "llm-tool"; sourceTree = BUILT_PRODUCTS_DIR; };
		C3A8B3B22B9295090002EFB8 /* MNISTTrainer.app */ = {isa = PBXFileReference; explicitFileType = wrapper.application; includeInIndex = 0; path = MNISTTrainer.app; sourceTree = BUILT_PRODUCTS_DIR; };
		C3A8B3C22B92951E0002EFB8 /* MNISTTrainer-Info.plist */ = {isa = PBXFileReference; fileEncoding = 4; lastKnownFileType = text.plist.xml; path = "MNISTTrainer-Info.plist"; sourceTree = "<group>"; };
		C3A8B3C32B92951E0002EFB8 /* Assets.xcassets */ = {isa = PBXFileReference; lastKnownFileType = folder.assetcatalog; path = Assets.xcassets; sourceTree = "<group>"; };
		C3A8B3C42B92951E0002EFB8 /* MNISTTrainerApp.swift */ = {isa = PBXFileReference; fileEncoding = 4; lastKnownFileType = sourcecode.swift; path = MNISTTrainerApp.swift; sourceTree = "<group>"; };
		C3A8B3C62B92951E0002EFB8 /* Preview Assets.xcassets */ = {isa = PBXFileReference; lastKnownFileType = folder.assetcatalog; path = "Preview Assets.xcassets"; sourceTree = "<group>"; };
		C3A8B3C72B92951E0002EFB8 /* MNISTTrainer.entitlements */ = {isa = PBXFileReference; fileEncoding = 4; lastKnownFileType = text.plist.entitlements; path = MNISTTrainer.entitlements; sourceTree = "<group>"; };
		C3A8B3C82B92951E0002EFB8 /* README.md */ = {isa = PBXFileReference; fileEncoding = 4; lastKnownFileType = net.daringfireball.markdown; path = README.md; sourceTree = "<group>"; };
		C3A8B3C92B92951E0002EFB8 /* ContentView.swift */ = {isa = PBXFileReference; fileEncoding = 4; lastKnownFileType = sourcecode.swift; path = ContentView.swift; sourceTree = "<group>"; };
		C3A8B3DC2B92A29E0002EFB8 /* LLMEval.app */ = {isa = PBXFileReference; explicitFileType = wrapper.application; includeInIndex = 0; path = LLMEval.app; sourceTree = BUILT_PRODUCTS_DIR; };
		C3A8B3EC2B92A2A90002EFB8 /* Assets.xcassets */ = {isa = PBXFileReference; lastKnownFileType = folder.assetcatalog; path = Assets.xcassets; sourceTree = "<group>"; };
		C3A8B3ED2B92A2A90002EFB8 /* LLMEvalApp.swift */ = {isa = PBXFileReference; fileEncoding = 4; lastKnownFileType = sourcecode.swift; path = LLMEvalApp.swift; sourceTree = "<group>"; };
		C3A8B3EF2B92A2A90002EFB8 /* Preview Assets.xcassets */ = {isa = PBXFileReference; lastKnownFileType = folder.assetcatalog; path = "Preview Assets.xcassets"; sourceTree = "<group>"; };
		C3A8B3F02B92A2A90002EFB8 /* README.md */ = {isa = PBXFileReference; fileEncoding = 4; lastKnownFileType = net.daringfireball.markdown; path = README.md; sourceTree = "<group>"; };
		C3A8B3F12B92A2A90002EFB8 /* LLMEval.entitlements */ = {isa = PBXFileReference; fileEncoding = 4; lastKnownFileType = text.plist.entitlements; path = LLMEval.entitlements; sourceTree = "<group>"; };
		C3A8B3F22B92A2A90002EFB8 /* ContentView.swift */ = {isa = PBXFileReference; fileEncoding = 4; lastKnownFileType = sourcecode.swift; path = ContentView.swift; sourceTree = "<group>"; };
		C3C3240B2B6CA689007D2D9A /* README.md */ = {isa = PBXFileReference; lastKnownFileType = net.daringfireball.markdown; path = README.md; sourceTree = "<group>"; };
		C3C36A6B2CA714600099FFA4 /* Build.xcconfig */ = {isa = PBXFileReference; lastKnownFileType = text.xcconfig; path = Build.xcconfig; sourceTree = "<group>"; };
		C3C7C4D92DB16C83000373CF /* AVFoundation.framework */ = {isa = PBXFileReference; lastKnownFileType = wrapper.framework; name = AVFoundation.framework; path = Platforms/iPhoneOS.platform/Developer/SDKs/iPhoneOS18.4.sdk/System/Library/Frameworks/AVFoundation.framework; sourceTree = DEVELOPER_DIR; };
		C3C7C4DB2DB16C89000373CF /* CoreImage.framework */ = {isa = PBXFileReference; lastKnownFileType = wrapper.framework; name = CoreImage.framework; path = Platforms/iPhoneOS.platform/Developer/SDKs/iPhoneOS18.4.sdk/System/Library/Frameworks/CoreImage.framework; sourceTree = DEVELOPER_DIR; };
		C3C7C4DD2DB16CA2000373CF /* CoreAudioTypes.framework */ = {isa = PBXFileReference; lastKnownFileType = wrapper.framework; name = CoreAudioTypes.framework; path = Platforms/iPhoneOS.platform/Developer/SDKs/iPhoneOS18.4.sdk/System/Library/Frameworks/CoreAudioTypes.framework; sourceTree = DEVELOPER_DIR; };
		C3C7C4FA2DB19026000373CF /* AVKit.framework */ = {isa = PBXFileReference; lastKnownFileType = wrapper.framework; name = AVKit.framework; path = Platforms/iPhoneOS.platform/Developer/SDKs/iPhoneOS18.4.sdk/System/Library/Frameworks/AVKit.framework; sourceTree = DEVELOPER_DIR; };
		C3D573052C40701E00857A35 /* README.md */ = {isa = PBXFileReference; fileEncoding = 4; lastKnownFileType = net.daringfireball.markdown; path = README.md; sourceTree = "<group>"; };
		F8D7023A2BB4E223003D7CF5 /* Package.swift */ = {isa = PBXFileReference; lastKnownFileType = sourcecode.swift; path = Package.swift; sourceTree = "<group>"; };
/* End PBXFileReference section */

/* Begin PBXFileSystemSynchronizedBuildFileExceptionSet section */
		C3208F272DB19614006AE6CA /* PBXFileSystemSynchronizedBuildFileExceptionSet */ = {
			isa = PBXFileSystemSynchronizedBuildFileExceptionSet;
			membershipExceptions = (
<<<<<<< HEAD
				MLXLMTests/ToolTests.swift,
=======
				MLXLMTests/BaseConfigurationTests.swift,
>>>>>>> 1db9d3a4
				MLXLMTests/UserInputTests.swift,
			);
			target = C3208E6D2DB19451006AE6CA /* MLXLMTests */;
		};
/* End PBXFileSystemSynchronizedBuildFileExceptionSet section */

/* Begin PBXFileSystemSynchronizedRootGroup section */
		0F5AD7422DB70C0300745C06 /* MLXChatExample */ = {isa = PBXFileSystemSynchronizedRootGroup; explicitFileTypes = {}; explicitFolders = (); path = MLXChatExample; sourceTree = "<group>"; };
		C397D92E2CD440EF00B87EE2 /* Libraries */ = {isa = PBXFileSystemSynchronizedRootGroup; explicitFileTypes = {}; explicitFolders = (); path = Libraries; sourceTree = "<group>"; };
		C3C7C4222DB16A02000373CF /* Tests */ = {isa = PBXFileSystemSynchronizedRootGroup; exceptions = (C3208F272DB19614006AE6CA /* PBXFileSystemSynchronizedBuildFileExceptionSet */, ); explicitFileTypes = {}; explicitFolders = (); path = Tests; sourceTree = "<group>"; };
/* End PBXFileSystemSynchronizedRootGroup section */

/* Begin PBXFrameworksBuildPhase section */
		0AC74EB82D136221003C90A7 /* Frameworks */ = {
			isa = PBXFrameworksBuildPhase;
			buildActionMask = 2147483647;
			files = (
				C3C7C4FB2DB19026000373CF /* AVKit.framework in Frameworks */,
				0A8284222D13863900BEF338 /* MLXVLM in Frameworks */,
				C32B4C6D2DA7136000EF663D /* AsyncAlgorithms in Frameworks */,
			);
			runOnlyForDeploymentPostprocessing = 0;
		};
		0F5AD73E2DB70C0300745C06 /* Frameworks */ = {
			isa = PBXFrameworksBuildPhase;
			buildActionMask = 2147483647;
			files = (
				0F5AD8012DB70E6300745C06 /* MLXVLM in Frameworks */,
				0F5AD8002DB70E6300745C06 /* MLXLLM in Frameworks */,
			);
			runOnlyForDeploymentPostprocessing = 0;
		};
		C3056BA82BCD97B700A31D04 /* Frameworks */ = {
			isa = PBXFrameworksBuildPhase;
			buildActionMask = 2147483647;
			files = (
				C32A18072CFFD1AA0092A5B6 /* MLXLLM in Frameworks */,
			);
			runOnlyForDeploymentPostprocessing = 0;
		};
		C3208E6B2DB19451006AE6CA /* Frameworks */ = {
			isa = PBXFrameworksBuildPhase;
			buildActionMask = 2147483647;
			files = (
				C3208E7B2DB194ED006AE6CA /* MLXLLM in Frameworks */,
				C3208ED02DB195A7006AE6CA /* MLXVLM in Frameworks */,
				C3208E7A2DB1945D006AE6CA /* MLXNN in Frameworks */,
				C3208E762DB1945D006AE6CA /* MLX in Frameworks */,
			);
			runOnlyForDeploymentPostprocessing = 0;
		};
		C3288D702B6D9313009FF608 /* Frameworks */ = {
			isa = PBXFrameworksBuildPhase;
			buildActionMask = 2147483647;
			files = (
				C32A184C2D00E1540092A5B6 /* MLXOptimizers in Frameworks */,
				C32A184A2D00E1540092A5B6 /* MLXNN in Frameworks */,
				C32A18482D00E1540092A5B6 /* MLX in Frameworks */,
				C3288D7B2B6D9339009FF608 /* ArgumentParser in Frameworks */,
			);
			runOnlyForDeploymentPostprocessing = 0;
		};
		C34E491E2B6A026F00FCB841 /* Frameworks */ = {
			isa = PBXFrameworksBuildPhase;
			buildActionMask = 2147483647;
			files = (
				C32A18012CFFD1810092A5B6 /* MLXMNIST in Frameworks */,
				C34E49292B6A028100FCB841 /* ArgumentParser in Frameworks */,
			);
			runOnlyForDeploymentPostprocessing = 0;
		};
		C36BEFDD2BC32988002D4AFE /* Frameworks */ = {
			isa = PBXFrameworksBuildPhase;
			buildActionMask = 2147483647;
			files = (
				C36BEFEF2BC329C5002D4AFE /* ArgumentParser in Frameworks */,
				C3E7D94D2CF6C9B20056C095 /* StableDiffusion in Frameworks */,
				C36BEFF22BC32A9A002D4AFE /* Progress in Frameworks */,
			);
			runOnlyForDeploymentPostprocessing = 0;
		};
		C36BEFFE2BC5CE55002D4AFE /* Frameworks */ = {
			isa = PBXFrameworksBuildPhase;
			buildActionMask = 2147483647;
			files = (
				C32A18092CFFD1B70092A5B6 /* StableDiffusion in Frameworks */,
			);
			runOnlyForDeploymentPostprocessing = 0;
		};
		C39273712B606A0A00368D5D /* Frameworks */ = {
			isa = PBXFrameworksBuildPhase;
			buildActionMask = 2147483647;
			files = (
				C32A18462D00E1490092A5B6 /* MLX in Frameworks */,
			);
			runOnlyForDeploymentPostprocessing = 0;
		};
		C397C5882B62C6A9004B084D /* Frameworks */ = {
			isa = PBXFrameworksBuildPhase;
			buildActionMask = 2147483647;
			files = (
				C32A17FD2CFFB98A0092A5B6 /* MLXLLM in Frameworks */,
				C397C59C2B62C6D0004B084D /* ArgumentParser in Frameworks */,
				C32A17FF2CFFB98A0092A5B6 /* MLXVLM in Frameworks */,
			);
			runOnlyForDeploymentPostprocessing = 0;
		};
		C3A8B3AF2B9295090002EFB8 /* Frameworks */ = {
			isa = PBXFrameworksBuildPhase;
			buildActionMask = 2147483647;
			files = (
				C32A18032CFFD1920092A5B6 /* MLXMNIST in Frameworks */,
			);
			runOnlyForDeploymentPostprocessing = 0;
		};
		C3A8B3D92B92A29D0002EFB8 /* Frameworks */ = {
			isa = PBXFrameworksBuildPhase;
			buildActionMask = 2147483647;
			files = (
				C32A18052CFFD19F0092A5B6 /* MLXLLM in Frameworks */,
				81695B412BA373D300F260D8 /* MarkdownUI in Frameworks */,
				C32B4C6F2DA71ADC00EF663D /* AsyncAlgorithms in Frameworks */,
			);
			runOnlyForDeploymentPostprocessing = 0;
		};
/* End PBXFrameworksBuildPhase section */

/* Begin PBXGroup section */
		0AC74ECA2D13622A003C90A7 /* Preview Content */ = {
			isa = PBXGroup;
			children = (
				0AC74EC92D13622A003C90A7 /* Preview Assets.xcassets */,
			);
			path = "Preview Content";
			sourceTree = "<group>";
		};
		0AC74ECE2D13622A003C90A7 /* VLMEval */ = {
			isa = PBXGroup;
			children = (
				0AC74F282D1376F1003C90A7 /* README.md */,
				0AC74ED42D13630D003C90A7 /* VLMEval.entitlements */,
				0AC74ECA2D13622A003C90A7 /* Preview Content */,
				0AC74ECB2D13622A003C90A7 /* Assets.xcassets */,
				0AC74ECC2D13622A003C90A7 /* ContentView.swift */,
				0AC74ECD2D13622A003C90A7 /* VLMEvalApp.swift */,
			);
			path = VLMEval;
			sourceTree = "<group>";
		};
		819BEFF72BAF8B4E0002CCEE /* ViewModels */ = {
			isa = PBXGroup;
			children = (
				819BEFF62BAF8B4E0002CCEE /* DeviceStat.swift */,
			);
			path = ViewModels;
			sourceTree = "<group>";
		};
		C3056BA52BCD973400A31D04 /* lora */ = {
			isa = PBXGroup;
			children = (
				C3056BA12BCD973400A31D04 /* test.jsonl */,
				C3056BA22BCD973400A31D04 /* train.jsonl */,
				C3056BA32BCD973400A31D04 /* valid.jsonl */,
				C3056BA42BCD973400A31D04 /* wikisql.py */,
			);
			path = lora;
			sourceTree = "<group>";
		};
		C3056BA62BCD973400A31D04 /* Data */ = {
			isa = PBXGroup;
			children = (
				C3056BA52BCD973400A31D04 /* lora */,
			);
			path = Data;
			sourceTree = "<group>";
		};
		C3056BAC2BCD97B700A31D04 /* LoRATrainingExample */ = {
			isa = PBXGroup;
			children = (
				C3056BAD2BCD97B700A31D04 /* LoRATrainingExampleApp.swift */,
				C3056BAF2BCD97B700A31D04 /* ContentView.swift */,
				C3056BB12BCD97B800A31D04 /* Assets.xcassets */,
				C3056BB32BCD97B800A31D04 /* LoRATrainingExample.entitlements */,
				C3056BB42BCD97B800A31D04 /* Preview Content */,
				C3056BC42BCDAB8600A31D04 /* README.md */,
			);
			path = LoRATrainingExample;
			sourceTree = "<group>";
		};
		C3056BB42BCD97B800A31D04 /* Preview Content */ = {
			isa = PBXGroup;
			children = (
				C3056BB52BCD97B800A31D04 /* Preview Assets.xcassets */,
			);
			path = "Preview Content";
			sourceTree = "<group>";
		};
		C3288D742B6D9313009FF608 /* LinearModelTraining */ = {
			isa = PBXGroup;
			children = (
				C3288D752B6D9313009FF608 /* LinearModelTraining.swift */,
				C3288D842B6D94BD009FF608 /* README.md */,
			);
			path = LinearModelTraining;
			sourceTree = "<group>";
		};
		C34E48F32B696F0B00FCB841 /* llm-tool */ = {
			isa = PBXGroup;
			children = (
				C34E48F92B69930300FCB841 /* README.md */,
				C34E48F42B696F0B00FCB841 /* LLMTool.swift */,
				C36BEFB32BBDEA69002D4AFE /* LoraCommands.swift */,
				C36BEFB62BBDECBC002D4AFE /* Arguments.swift */,
				C38BA3A92DB8321600BAFA88 /* Chat.swift */,
			);
			path = "llm-tool";
			sourceTree = "<group>";
		};
		C34E49222B6A026F00FCB841 /* mnist-tool */ = {
			isa = PBXGroup;
			children = (
				C34E49232B6A026F00FCB841 /* MNISTTool.swift */,
				C3C3240B2B6CA689007D2D9A /* README.md */,
			);
			path = "mnist-tool";
			sourceTree = "<group>";
		};
		C36BEFE12BC32988002D4AFE /* image-tool */ = {
			isa = PBXGroup;
			children = (
				C36BEFE22BC32988002D4AFE /* ImageTool.swift */,
				C36BF0342BC70F11002D4AFE /* Arguments.swift */,
			);
			path = "image-tool";
			sourceTree = "<group>";
		};
		C36BF0022BC5CE55002D4AFE /* StableDiffusionExample */ = {
			isa = PBXGroup;
			children = (
				C3D573052C40701E00857A35 /* README.md */,
				C36BF0032BC5CE55002D4AFE /* StableDiffusionExampleApp.swift */,
				C36BF0052BC5CE55002D4AFE /* ContentView.swift */,
				C36BF0072BC5CE56002D4AFE /* Assets.xcassets */,
				C36BF0092BC5CE56002D4AFE /* StableDiffusionExample.entitlements */,
				C36BF00A2BC5CE56002D4AFE /* Preview Content */,
			);
			path = StableDiffusionExample;
			sourceTree = "<group>";
		};
		C36BF00A2BC5CE56002D4AFE /* Preview Content */ = {
			isa = PBXGroup;
			children = (
				C36BF00B2BC5CE56002D4AFE /* Preview Assets.xcassets */,
			);
			path = "Preview Content";
			sourceTree = "<group>";
		};
		C39273672B60697700368D5D = {
			isa = PBXGroup;
			children = (
				0A7C100B2DC37CEA00FD5155 /* MLXChatExample.entitlements */,
				C325DE3F2B648CDB00628871 /* README.md */,
				F8D7023A2BB4E223003D7CF5 /* Package.swift */,
				C3C36A6C2CA714600099FFA4 /* Configuration */,
				C3056BA62BCD973400A31D04 /* Data */,
				C397D92E2CD440EF00B87EE2 /* Libraries */,
				C3C7C4222DB16A02000373CF /* Tests */,
				C3A8B3AD2B9294E30002EFB8 /* Applications */,
				C39273812B606A7400368D5D /* Tools */,
				C39273752B606A0A00368D5D /* Products */,
				C392737E2B606A2C00368D5D /* Frameworks */,
			);
			sourceTree = "<group>";
		};
		C39273752B606A0A00368D5D /* Products */ = {
			isa = PBXGroup;
			children = (
				C39273742B606A0A00368D5D /* Tutorial */,
				C397C58B2B62C6A9004B084D /* llm-tool */,
				C34E49212B6A026F00FCB841 /* mnist-tool */,
				C3288D732B6D9313009FF608 /* LinearModelTraining */,
				C3A8B3B22B9295090002EFB8 /* MNISTTrainer.app */,
				C3A8B3DC2B92A29E0002EFB8 /* LLMEval.app */,
				C3056BAB2BCD97B700A31D04 /* LoRATrainingExample.app */,
				C36BEFE02BC32988002D4AFE /* image-tool */,
				C36BF0012BC5CE55002D4AFE /* StableDiffusionExample.app */,
				0AC74EBB2D136221003C90A7 /* VLMEval.app */,
				C3208E6E2DB19451006AE6CA /* MLXLMTests.xctest */,
				0F5AD7412DB70C0300745C06 /* MLXChatExample.app */,
			);
			name = Products;
			sourceTree = "<group>";
		};
		C39273762B606A0A00368D5D /* Tutorial */ = {
			isa = PBXGroup;
			children = (
				C392737C2B606A1D00368D5D /* Tutorial.swift */,
			);
			path = Tutorial;
			sourceTree = "<group>";
		};
		C392737E2B606A2C00368D5D /* Frameworks */ = {
			isa = PBXGroup;
			children = (
				C3C7C4FA2DB19026000373CF /* AVKit.framework */,
				C3C7C4DD2DB16CA2000373CF /* CoreAudioTypes.framework */,
				C3C7C4DB2DB16C89000373CF /* CoreImage.framework */,
				C3C7C4D92DB16C83000373CF /* AVFoundation.framework */,
			);
			name = Frameworks;
			sourceTree = "<group>";
		};
		C39273812B606A7400368D5D /* Tools */ = {
			isa = PBXGroup;
			children = (
				C36BEFE12BC32988002D4AFE /* image-tool */,
				C3288D742B6D9313009FF608 /* LinearModelTraining */,
				C34E49222B6A026F00FCB841 /* mnist-tool */,
				C34E48F32B696F0B00FCB841 /* llm-tool */,
				C39273762B606A0A00368D5D /* Tutorial */,
			);
			path = Tools;
			sourceTree = "<group>";
		};
		C3A8B3AD2B9294E30002EFB8 /* Applications */ = {
			isa = PBXGroup;
			children = (
				C3056BAC2BCD97B700A31D04 /* LoRATrainingExample */,
				C36BF0022BC5CE55002D4AFE /* StableDiffusionExample */,
				C3A8B3EB2B92A2A90002EFB8 /* LLMEval */,
				C3A8B3C12B92951E0002EFB8 /* MNISTTrainer */,
				0AC74ECE2D13622A003C90A7 /* VLMEval */,
				0F5AD7422DB70C0300745C06 /* MLXChatExample */,
			);
			path = Applications;
			sourceTree = "<group>";
		};
		C3A8B3C12B92951E0002EFB8 /* MNISTTrainer */ = {
			isa = PBXGroup;
			children = (
				C3A8B3C32B92951E0002EFB8 /* Assets.xcassets */,
				C3A8B3C92B92951E0002EFB8 /* ContentView.swift */,
				12305EAE2B9D864400C92FEE /* PredictionView.swift */,
				C3A8B3C22B92951E0002EFB8 /* MNISTTrainer-Info.plist */,
				C3A8B3C72B92951E0002EFB8 /* MNISTTrainer.entitlements */,
				C3A8B3C42B92951E0002EFB8 /* MNISTTrainerApp.swift */,
				C3A8B3C52B92951E0002EFB8 /* Preview Content */,
				C3A8B3C82B92951E0002EFB8 /* README.md */,
			);
			path = MNISTTrainer;
			sourceTree = "<group>";
		};
		C3A8B3C52B92951E0002EFB8 /* Preview Content */ = {
			isa = PBXGroup;
			children = (
				C3A8B3C62B92951E0002EFB8 /* Preview Assets.xcassets */,
			);
			path = "Preview Content";
			sourceTree = "<group>";
		};
		C3A8B3EB2B92A2A90002EFB8 /* LLMEval */ = {
			isa = PBXGroup;
			children = (
				819BEFF72BAF8B4E0002CCEE /* ViewModels */,
				C3A8B3EC2B92A2A90002EFB8 /* Assets.xcassets */,
				C3A8B3F22B92A2A90002EFB8 /* ContentView.swift */,
				C3A8B3F12B92A2A90002EFB8 /* LLMEval.entitlements */,
				C3A8B3ED2B92A2A90002EFB8 /* LLMEvalApp.swift */,
				C3A8B3EE2B92A2A90002EFB8 /* Preview Content */,
				C3A8B3F02B92A2A90002EFB8 /* README.md */,
			);
			path = LLMEval;
			sourceTree = "<group>";
		};
		C3A8B3EE2B92A2A90002EFB8 /* Preview Content */ = {
			isa = PBXGroup;
			children = (
				C3A8B3EF2B92A2A90002EFB8 /* Preview Assets.xcassets */,
			);
			path = "Preview Content";
			sourceTree = "<group>";
		};
		C3C36A6C2CA714600099FFA4 /* Configuration */ = {
			isa = PBXGroup;
			children = (
				C3C36A6B2CA714600099FFA4 /* Build.xcconfig */,
			);
			path = Configuration;
			sourceTree = "<group>";
		};
/* End PBXGroup section */

/* Begin PBXNativeTarget section */
		0AC74EBA2D136221003C90A7 /* VLMEval */ = {
			isa = PBXNativeTarget;
			buildConfigurationList = 0AC74EC62D136223003C90A7 /* Build configuration list for PBXNativeTarget "VLMEval" */;
			buildPhases = (
				0AC74EB72D136221003C90A7 /* Sources */,
				0AC74EB82D136221003C90A7 /* Frameworks */,
				0AC74EB92D136221003C90A7 /* Resources */,
			);
			buildRules = (
			);
			dependencies = (
			);
			name = VLMEval;
			packageProductDependencies = (
				0AC74ED92D136223003C90A7 /* MLXVLM */,
				C32B4C6C2DA7136000EF663D /* AsyncAlgorithms */,
			);
			productName = VLMEval;
			productReference = 0AC74EBB2D136221003C90A7 /* VLMEval.app */;
			productType = "com.apple.product-type.application";
		};
		0F5AD7402DB70C0300745C06 /* MLXChatExample */ = {
			isa = PBXNativeTarget;
			buildConfigurationList = 0F5AD74C2DB70C0400745C06 /* Build configuration list for PBXNativeTarget "MLXChatExample" */;
			buildPhases = (
				0F5AD73D2DB70C0300745C06 /* Sources */,
				0F5AD73E2DB70C0300745C06 /* Frameworks */,
				0F5AD73F2DB70C0300745C06 /* Resources */,
			);
			buildRules = (
			);
			dependencies = (
			);
			fileSystemSynchronizedGroups = (
				0F5AD7422DB70C0300745C06 /* MLXChatExample */,
			);
			name = MLXChatExample;
			packageProductDependencies = (
				C32A17FC2CFFB98A0092A5B6 /* MLXLLM */,
				C32A17FE2CFFB98A0092A5B6 /* MLXVLM */,
			);
			productName = MLXChatExample;
			productReference = 0F5AD7412DB70C0300745C06 /* MLXChatExample.app */;
			productType = "com.apple.product-type.application";
		};
		C3056BAA2BCD97B700A31D04 /* LoRATrainingExample */ = {
			isa = PBXNativeTarget;
			buildConfigurationList = C3056BB72BCD97B800A31D04 /* Build configuration list for PBXNativeTarget "LoRATrainingExample" */;
			buildPhases = (
				C3056BA72BCD97B700A31D04 /* Sources */,
				C3056BA82BCD97B700A31D04 /* Frameworks */,
				C3056BA92BCD97B700A31D04 /* Resources */,
				C3056BC12BCD984F00A31D04 /* Embed Frameworks */,
			);
			buildRules = (
			);
			dependencies = (
			);
			name = LoRATrainingExample;
			packageProductDependencies = (
				C32A18062CFFD1AA0092A5B6 /* MLXLLM */,
			);
			productName = LoRATrainingExample;
			productReference = C3056BAB2BCD97B700A31D04 /* LoRATrainingExample.app */;
			productType = "com.apple.product-type.application";
		};
		C3208E6D2DB19451006AE6CA /* MLXLMTests */ = {
			isa = PBXNativeTarget;
			buildConfigurationList = C3208E722DB19451006AE6CA /* Build configuration list for PBXNativeTarget "MLXLMTests" */;
			buildPhases = (
				C3208E6A2DB19451006AE6CA /* Sources */,
				C3208E6B2DB19451006AE6CA /* Frameworks */,
				C3208E6C2DB19451006AE6CA /* Resources */,
			);
			buildRules = (
			);
			dependencies = (
			);
			name = MLXLMTests;
			packageProductDependencies = (
				C3208E752DB1945D006AE6CA /* MLX */,
				C3208E792DB1945D006AE6CA /* MLXNN */,
			);
			productName = MLXLMTests;
			productReference = C3208E6E2DB19451006AE6CA /* MLXLMTests.xctest */;
			productType = "com.apple.product-type.bundle.unit-test";
		};
		C3288D722B6D9313009FF608 /* LinearModelTraining */ = {
			isa = PBXNativeTarget;
			buildConfigurationList = C3288D792B6D9313009FF608 /* Build configuration list for PBXNativeTarget "LinearModelTraining" */;
			buildPhases = (
				C3288D6F2B6D9313009FF608 /* Sources */,
				C3288D702B6D9313009FF608 /* Frameworks */,
				C3288D712B6D9313009FF608 /* CopyFiles */,
			);
			buildRules = (
			);
			dependencies = (
			);
			name = LinearModelTraining;
			packageProductDependencies = (
				C3288D7A2B6D9339009FF608 /* ArgumentParser */,
				C32A18472D00E1540092A5B6 /* MLX */,
				C32A18492D00E1540092A5B6 /* MLXNN */,
				C32A184B2D00E1540092A5B6 /* MLXOptimizers */,
			);
			productName = LinearFunctionModelTraining;
			productReference = C3288D732B6D9313009FF608 /* LinearModelTraining */;
			productType = "com.apple.product-type.tool";
		};
		C34E49202B6A026F00FCB841 /* mnist-tool */ = {
			isa = PBXNativeTarget;
			buildConfigurationList = C34E49252B6A026F00FCB841 /* Build configuration list for PBXNativeTarget "mnist-tool" */;
			buildPhases = (
				C34E491D2B6A026F00FCB841 /* Sources */,
				C34E491E2B6A026F00FCB841 /* Frameworks */,
				C34E491F2B6A026F00FCB841 /* CopyFiles */,
				C34E492E2B6A028800FCB841 /* Embed Frameworks */,
			);
			buildRules = (
			);
			dependencies = (
			);
			name = "mnist-tool";
			packageProductDependencies = (
				C34E49282B6A028100FCB841 /* ArgumentParser */,
				C32A18002CFFD1810092A5B6 /* MLXMNIST */,
			);
			productName = "mnist-tool";
			productReference = C34E49212B6A026F00FCB841 /* mnist-tool */;
			productType = "com.apple.product-type.tool";
		};
		C36BEFDF2BC32988002D4AFE /* image-tool */ = {
			isa = PBXNativeTarget;
			buildConfigurationList = C36BEFE42BC32988002D4AFE /* Build configuration list for PBXNativeTarget "image-tool" */;
			buildPhases = (
				C36BEFDC2BC32988002D4AFE /* Sources */,
				C36BEFDD2BC32988002D4AFE /* Frameworks */,
				C36BEFDE2BC32988002D4AFE /* CopyFiles */,
				C36BEFEB2BC329AB002D4AFE /* Embed Frameworks */,
			);
			buildRules = (
			);
			dependencies = (
			);
			name = "image-tool";
			packageProductDependencies = (
				C36BEFEE2BC329C5002D4AFE /* ArgumentParser */,
				C36BEFF12BC32A9A002D4AFE /* Progress */,
				C3E7D94C2CF6C9B20056C095 /* StableDiffusion */,
			);
			productName = "image-tool";
			productReference = C36BEFE02BC32988002D4AFE /* image-tool */;
			productType = "com.apple.product-type.tool";
		};
		C36BF0002BC5CE55002D4AFE /* StableDiffusionExample */ = {
			isa = PBXNativeTarget;
			buildConfigurationList = C36BF00D2BC5CE56002D4AFE /* Build configuration list for PBXNativeTarget "StableDiffusionExample" */;
			buildPhases = (
				C36BEFFD2BC5CE55002D4AFE /* Sources */,
				C36BEFFE2BC5CE55002D4AFE /* Frameworks */,
				C36BEFFF2BC5CE55002D4AFE /* Resources */,
				C36BF0142BC5CF17002D4AFE /* Embed Frameworks */,
			);
			buildRules = (
			);
			dependencies = (
			);
			name = StableDiffusionExample;
			productName = StableDiffusionEval;
			productReference = C36BF0012BC5CE55002D4AFE /* StableDiffusionExample.app */;
			productType = "com.apple.product-type.application";
		};
		C39273732B606A0A00368D5D /* Tutorial */ = {
			isa = PBXNativeTarget;
			buildConfigurationList = C39273792B606A0A00368D5D /* Build configuration list for PBXNativeTarget "Tutorial" */;
			buildPhases = (
				C39273702B606A0A00368D5D /* Sources */,
				C39273712B606A0A00368D5D /* Frameworks */,
				C39273722B606A0A00368D5D /* CopyFiles */,
			);
			buildRules = (
			);
			dependencies = (
			);
			name = Tutorial;
			packageProductDependencies = (
				C32A18452D00E1490092A5B6 /* MLX */,
			);
			productName = Tutorial;
			productReference = C39273742B606A0A00368D5D /* Tutorial */;
			productType = "com.apple.product-type.tool";
		};
		C397C58A2B62C6A9004B084D /* llm-tool */ = {
			isa = PBXNativeTarget;
			buildConfigurationList = C397C58F2B62C6A9004B084D /* Build configuration list for PBXNativeTarget "llm-tool" */;
			buildPhases = (
				C397C5872B62C6A9004B084D /* Sources */,
				C397C5882B62C6A9004B084D /* Frameworks */,
				C397C5892B62C6A9004B084D /* CopyFiles */,
				C38935DB2B869CCE0037B833 /* Embed Frameworks */,
			);
			buildRules = (
			);
			dependencies = (
			);
			name = "llm-tool";
			packageProductDependencies = (
				C397C59B2B62C6D0004B084D /* ArgumentParser */,
				C32A17FC2CFFB98A0092A5B6 /* MLXLLM */,
				C32A17FE2CFFB98A0092A5B6 /* MLXVLM */,
			);
			productName = "mistral-tool";
			productReference = C397C58B2B62C6A9004B084D /* llm-tool */;
			productType = "com.apple.product-type.tool";
		};
		C3A8B3B12B9295090002EFB8 /* MNISTTrainer */ = {
			isa = PBXNativeTarget;
			buildConfigurationList = C3A8B3BE2B92950A0002EFB8 /* Build configuration list for PBXNativeTarget "MNISTTrainer" */;
			buildPhases = (
				C3A8B3AE2B9295090002EFB8 /* Sources */,
				C3A8B3AF2B9295090002EFB8 /* Frameworks */,
				C3A8B3B02B9295090002EFB8 /* Resources */,
				C3A8B3D72B92A0880002EFB8 /* Embed Frameworks */,
			);
			buildRules = (
			);
			dependencies = (
			);
			name = MNISTTrainer;
			packageProductDependencies = (
				C32A18022CFFD1920092A5B6 /* MLXMNIST */,
			);
			productName = MNISTTrainer;
			productReference = C3A8B3B22B9295090002EFB8 /* MNISTTrainer.app */;
			productType = "com.apple.product-type.application";
		};
		C3A8B3DB2B92A29D0002EFB8 /* LLMEval */ = {
			isa = PBXNativeTarget;
			buildConfigurationList = C3A8B3E82B92A29E0002EFB8 /* Build configuration list for PBXNativeTarget "LLMEval" */;
			buildPhases = (
				C3A8B3D82B92A29D0002EFB8 /* Sources */,
				C3A8B3D92B92A29D0002EFB8 /* Frameworks */,
				C3A8B3DA2B92A29D0002EFB8 /* Resources */,
				C3A8B3FC2B92A3360002EFB8 /* Embed Frameworks */,
			);
			buildRules = (
			);
			dependencies = (
			);
			name = LLMEval;
			packageProductDependencies = (
				81695B402BA373D300F260D8 /* MarkdownUI */,
				C32A18042CFFD19F0092A5B6 /* MLXLLM */,
				C32B4C6E2DA71ADC00EF663D /* AsyncAlgorithms */,
			);
			productName = LLMEval;
			productReference = C3A8B3DC2B92A29E0002EFB8 /* LLMEval.app */;
			productType = "com.apple.product-type.application";
		};
/* End PBXNativeTarget section */

/* Begin PBXProject section */
		C39273682B60697700368D5D /* Project object */ = {
			isa = PBXProject;
			attributes = {
				BuildIndependentTargetsInParallel = 1;
				LastSwiftUpdateCheck = 1620;
				LastUpgradeCheck = 1500;
				TargetAttributes = {
					0F5AD7402DB70C0300745C06 = {
						CreatedOnToolsVersion = 16.2;
					};
					C3056BAA2BCD97B700A31D04 = {
						CreatedOnToolsVersion = 15.3;
					};
					C3288D722B6D9313009FF608 = {
						CreatedOnToolsVersion = 15.0.1;
					};
					C34E49202B6A026F00FCB841 = {
						CreatedOnToolsVersion = 15.0.1;
					};
					C36BEFDF2BC32988002D4AFE = {
						CreatedOnToolsVersion = 15.3;
					};
					C36BF0002BC5CE55002D4AFE = {
						CreatedOnToolsVersion = 15.3;
					};
					C39273732B606A0A00368D5D = {
						CreatedOnToolsVersion = 15.0.1;
					};
					C397C58A2B62C6A9004B084D = {
						CreatedOnToolsVersion = 15.0.1;
					};
					C3A8B3B12B9295090002EFB8 = {
						CreatedOnToolsVersion = 15.2;
					};
					C3A8B3DB2B92A29D0002EFB8 = {
						CreatedOnToolsVersion = 15.2;
					};
				};
			};
			buildConfigurationList = C392736B2B60697700368D5D /* Build configuration list for PBXProject "mlx-swift-examples" */;
			compatibilityVersion = "Xcode 14.0";
			developmentRegion = en;
			hasScannedForEncodings = 0;
			knownRegions = (
				en,
				Base,
			);
			mainGroup = C39273672B60697700368D5D;
			packageReferences = (
				C392736E2B60699100368D5D /* XCRemoteSwiftPackageReference "swift-argument-parser" */,
				C34E491A2B69C43600FCB841 /* XCRemoteSwiftPackageReference "GzipSwift" */,
				81695B3F2BA373D300F260D8 /* XCRemoteSwiftPackageReference "swift-markdown-ui" */,
				C36BEFF02BC32A8C002D4AFE /* XCRemoteSwiftPackageReference "Progress" */,
				C397D8F22CD2F60B00B87EE2 /* XCLocalSwiftPackageReference "Libraries/.." */,
				C32A18442D00E13E0092A5B6 /* XCRemoteSwiftPackageReference "mlx-swift" */,
				C32B4C6B2DA7132C00EF663D /* XCRemoteSwiftPackageReference "swift-async-algorithms" */,
			);
			productRefGroup = C39273752B606A0A00368D5D /* Products */;
			projectDirPath = "";
			projectRoot = "";
			targets = (
				C39273732B606A0A00368D5D /* Tutorial */,
				C397C58A2B62C6A9004B084D /* llm-tool */,
				C34E49202B6A026F00FCB841 /* mnist-tool */,
				C3288D722B6D9313009FF608 /* LinearModelTraining */,
				C3A8B3B12B9295090002EFB8 /* MNISTTrainer */,
				C3A8B3DB2B92A29D0002EFB8 /* LLMEval */,
				C3056BAA2BCD97B700A31D04 /* LoRATrainingExample */,
				C36BEFDF2BC32988002D4AFE /* image-tool */,
				C36BF0002BC5CE55002D4AFE /* StableDiffusionExample */,
				0AC74EBA2D136221003C90A7 /* VLMEval */,
				C3208E6D2DB19451006AE6CA /* MLXLMTests */,
				0F5AD7402DB70C0300745C06 /* MLXChatExample */,
			);
		};
/* End PBXProject section */

/* Begin PBXResourcesBuildPhase section */
		0AC74EB92D136221003C90A7 /* Resources */ = {
			isa = PBXResourcesBuildPhase;
			buildActionMask = 2147483647;
			files = (
				0AC74ECF2D13622A003C90A7 /* Preview Assets.xcassets in Resources */,
				0AC74ED02D13622A003C90A7 /* Assets.xcassets in Resources */,
			);
			runOnlyForDeploymentPostprocessing = 0;
		};
		0F5AD73F2DB70C0300745C06 /* Resources */ = {
			isa = PBXResourcesBuildPhase;
			buildActionMask = 2147483647;
			files = (
			);
			runOnlyForDeploymentPostprocessing = 0;
		};
		C3056BA92BCD97B700A31D04 /* Resources */ = {
			isa = PBXResourcesBuildPhase;
			buildActionMask = 2147483647;
			files = (
				C3056BBA2BCD981900A31D04 /* train.jsonl in Resources */,
				C3056BBB2BCD981900A31D04 /* test.jsonl in Resources */,
				C3056BBC2BCD981900A31D04 /* valid.jsonl in Resources */,
				C3056BB62BCD97B800A31D04 /* Preview Assets.xcassets in Resources */,
				C3056BB22BCD97B800A31D04 /* Assets.xcassets in Resources */,
			);
			runOnlyForDeploymentPostprocessing = 0;
		};
		C3208E6C2DB19451006AE6CA /* Resources */ = {
			isa = PBXResourcesBuildPhase;
			buildActionMask = 2147483647;
			files = (
			);
			runOnlyForDeploymentPostprocessing = 0;
		};
		C36BEFFF2BC5CE55002D4AFE /* Resources */ = {
			isa = PBXResourcesBuildPhase;
			buildActionMask = 2147483647;
			files = (
				C36BF00C2BC5CE56002D4AFE /* Preview Assets.xcassets in Resources */,
				C36BF0082BC5CE56002D4AFE /* Assets.xcassets in Resources */,
			);
			runOnlyForDeploymentPostprocessing = 0;
		};
		C3A8B3B02B9295090002EFB8 /* Resources */ = {
			isa = PBXResourcesBuildPhase;
			buildActionMask = 2147483647;
			files = (
				C3A8B3CD2B92951E0002EFB8 /* Preview Assets.xcassets in Resources */,
				C3A8B3CB2B92951E0002EFB8 /* Assets.xcassets in Resources */,
			);
			runOnlyForDeploymentPostprocessing = 0;
		};
		C3A8B3DA2B92A29D0002EFB8 /* Resources */ = {
			isa = PBXResourcesBuildPhase;
			buildActionMask = 2147483647;
			files = (
				C3A8B3F52B92A2A90002EFB8 /* Preview Assets.xcassets in Resources */,
				C3A8B3F32B92A2A90002EFB8 /* Assets.xcassets in Resources */,
			);
			runOnlyForDeploymentPostprocessing = 0;
		};
/* End PBXResourcesBuildPhase section */

/* Begin PBXSourcesBuildPhase section */
		0AC74EB72D136221003C90A7 /* Sources */ = {
			isa = PBXSourcesBuildPhase;
			buildActionMask = 2147483647;
			files = (
				0AC74ED12D13622A003C90A7 /* ContentView.swift in Sources */,
				0AC74ED32D136265003C90A7 /* DeviceStat.swift in Sources */,
				0AC74ED22D13622A003C90A7 /* VLMEvalApp.swift in Sources */,
			);
			runOnlyForDeploymentPostprocessing = 0;
		};
		0F5AD73D2DB70C0300745C06 /* Sources */ = {
			isa = PBXSourcesBuildPhase;
			buildActionMask = 2147483647;
			files = (
			);
			runOnlyForDeploymentPostprocessing = 0;
		};
		C3056BA72BCD97B700A31D04 /* Sources */ = {
			isa = PBXSourcesBuildPhase;
			buildActionMask = 2147483647;
			files = (
				C3056BB02BCD97B700A31D04 /* ContentView.swift in Sources */,
				C3056BAE2BCD97B700A31D04 /* LoRATrainingExampleApp.swift in Sources */,
			);
			runOnlyForDeploymentPostprocessing = 0;
		};
		C3208E6A2DB19451006AE6CA /* Sources */ = {
			isa = PBXSourcesBuildPhase;
			buildActionMask = 2147483647;
			files = (
			);
			runOnlyForDeploymentPostprocessing = 0;
		};
		C3288D6F2B6D9313009FF608 /* Sources */ = {
			isa = PBXSourcesBuildPhase;
			buildActionMask = 2147483647;
			files = (
				C3288D762B6D9313009FF608 /* LinearModelTraining.swift in Sources */,
			);
			runOnlyForDeploymentPostprocessing = 0;
		};
		C34E491D2B6A026F00FCB841 /* Sources */ = {
			isa = PBXSourcesBuildPhase;
			buildActionMask = 2147483647;
			files = (
				C34E49242B6A026F00FCB841 /* MNISTTool.swift in Sources */,
			);
			runOnlyForDeploymentPostprocessing = 0;
		};
		C36BEFDC2BC32988002D4AFE /* Sources */ = {
			isa = PBXSourcesBuildPhase;
			buildActionMask = 2147483647;
			files = (
				C36BF0352BC70F11002D4AFE /* Arguments.swift in Sources */,
				C36BEFE32BC32988002D4AFE /* ImageTool.swift in Sources */,
			);
			runOnlyForDeploymentPostprocessing = 0;
		};
		C36BEFFD2BC5CE55002D4AFE /* Sources */ = {
			isa = PBXSourcesBuildPhase;
			buildActionMask = 2147483647;
			files = (
				C36BF0062BC5CE55002D4AFE /* ContentView.swift in Sources */,
				C36BF0042BC5CE55002D4AFE /* StableDiffusionExampleApp.swift in Sources */,
			);
			runOnlyForDeploymentPostprocessing = 0;
		};
		C39273702B606A0A00368D5D /* Sources */ = {
			isa = PBXSourcesBuildPhase;
			buildActionMask = 2147483647;
			files = (
				C392737D2B606A1D00368D5D /* Tutorial.swift in Sources */,
			);
			runOnlyForDeploymentPostprocessing = 0;
		};
		C397C5872B62C6A9004B084D /* Sources */ = {
			isa = PBXSourcesBuildPhase;
			buildActionMask = 2147483647;
			files = (
				C36BEFB82BBDED51002D4AFE /* Arguments.swift in Sources */,
				C38BA3AA2DB8321600BAFA88 /* Chat.swift in Sources */,
				C34E48F52B696F0B00FCB841 /* LLMTool.swift in Sources */,
				C36BEFB52BBDEAD8002D4AFE /* LoraCommands.swift in Sources */,
			);
			runOnlyForDeploymentPostprocessing = 0;
		};
		C3A8B3AE2B9295090002EFB8 /* Sources */ = {
			isa = PBXSourcesBuildPhase;
			buildActionMask = 2147483647;
			files = (
				12305EAF2B9D864400C92FEE /* PredictionView.swift in Sources */,
				C3A8B3CC2B92951E0002EFB8 /* MNISTTrainerApp.swift in Sources */,
				C3A8B3CF2B92951E0002EFB8 /* ContentView.swift in Sources */,
			);
			runOnlyForDeploymentPostprocessing = 0;
		};
		C3A8B3D82B92A29D0002EFB8 /* Sources */ = {
			isa = PBXSourcesBuildPhase;
			buildActionMask = 2147483647;
			files = (
				C3A8B3F42B92A2A90002EFB8 /* LLMEvalApp.swift in Sources */,
				C3A8B3F72B92A2A90002EFB8 /* ContentView.swift in Sources */,
				819BEFF82BAF8B4E0002CCEE /* DeviceStat.swift in Sources */,
			);
			runOnlyForDeploymentPostprocessing = 0;
		};
/* End PBXSourcesBuildPhase section */

/* Begin XCBuildConfiguration section */
		0AC74EC72D136223003C90A7 /* Debug */ = {
			isa = XCBuildConfiguration;
			buildSettings = {
				ALWAYS_SEARCH_USER_PATHS = NO;
				ASSETCATALOG_COMPILER_APPICON_NAME = AppIcon;
				ASSETCATALOG_COMPILER_GLOBAL_ACCENT_COLOR_NAME = AccentColor;
				CLANG_ANALYZER_NONNULL = YES;
				CLANG_ANALYZER_NUMBER_OBJECT_CONVERSION = YES_AGGRESSIVE;
				CLANG_CXX_LANGUAGE_STANDARD = "gnu++20";
				CLANG_ENABLE_MODULES = YES;
				CLANG_ENABLE_OBJC_ARC = YES;
				CLANG_ENABLE_OBJC_WEAK = YES;
				CLANG_WARN_DIRECT_OBJC_ISA_USAGE = YES_ERROR;
				CLANG_WARN_DOCUMENTATION_COMMENTS = YES;
				CLANG_WARN_OBJC_ROOT_CLASS = YES_ERROR;
				CLANG_WARN_UNGUARDED_AVAILABILITY = YES_AGGRESSIVE;
				CODE_SIGN_ENTITLEMENTS = Applications/VLMEval/VLMEval.entitlements;
				CODE_SIGN_STYLE = Automatic;
				COPY_PHASE_STRIP = NO;
				CURRENT_PROJECT_VERSION = 1;
				DEBUG_INFORMATION_FORMAT = dwarf;
				DEVELOPMENT_ASSET_PATHS = "\"Applications/VLMEval/Preview Content\"";
				DEVELOPMENT_TEAM = "";
				ENABLE_PREVIEWS = YES;
				ENABLE_USER_SCRIPT_SANDBOXING = YES;
				GCC_C_LANGUAGE_STANDARD = gnu17;
				GCC_DYNAMIC_NO_PIC = NO;
				GCC_OPTIMIZATION_LEVEL = 0;
				GCC_PREPROCESSOR_DEFINITIONS = (
					"DEBUG=1",
					"$(inherited)",
				);
				GCC_WARN_ABOUT_RETURN_TYPE = YES_ERROR;
				GCC_WARN_UNINITIALIZED_AUTOS = YES_AGGRESSIVE;
				GENERATE_INFOPLIST_FILE = YES;
				INFOPLIST_KEY_UIApplicationSceneManifest_Generation = YES;
				INFOPLIST_KEY_UIApplicationSupportsIndirectInputEvents = YES;
				INFOPLIST_KEY_UILaunchScreen_Generation = YES;
				INFOPLIST_KEY_UISupportedInterfaceOrientations_iPad = "UIInterfaceOrientationPortrait UIInterfaceOrientationPortraitUpsideDown UIInterfaceOrientationLandscapeLeft UIInterfaceOrientationLandscapeRight";
				INFOPLIST_KEY_UISupportedInterfaceOrientations_iPhone = "UIInterfaceOrientationPortrait UIInterfaceOrientationLandscapeLeft UIInterfaceOrientationLandscapeRight";
				IPHONEOS_DEPLOYMENT_TARGET = 17.2;
				LD_RUNPATH_SEARCH_PATHS = (
					"$(inherited)",
					"@executable_path/Frameworks",
				);
				LOCALIZATION_PREFERS_STRING_CATALOGS = YES;
				MACOSX_DEPLOYMENT_TARGET = 14.2;
				MARKETING_VERSION = 1.0;
				MTL_ENABLE_DEBUG_INFO = INCLUDE_SOURCE;
				MTL_FAST_MATH = YES;
				PRODUCT_BUNDLE_IDENTIFIER = "mlx.VLMEval${DISAMBIGUATOR}";
				PRODUCT_NAME = "$(TARGET_NAME)";
				REGISTER_APP_GROUPS = NO;
				SDKROOT = iphoneos;
				SUPPORTED_PLATFORMS = "iphoneos iphonesimulator macosx xros xrsimulator";
				SUPPORTS_MACCATALYST = NO;
				SUPPORTS_MAC_DESIGNED_FOR_IPHONE_IPAD = NO;
				SUPPORTS_XR_DESIGNED_FOR_IPHONE_IPAD = NO;
				SWIFT_ACTIVE_COMPILATION_CONDITIONS = "DEBUG $(inherited)";
				SWIFT_EMIT_LOC_STRINGS = YES;
				SWIFT_OPTIMIZATION_LEVEL = "-Onone";
				SWIFT_VERSION = 5.0;
				TARGETED_DEVICE_FAMILY = "1,2,7";
			};
			name = Debug;
		};
		0AC74EC82D136223003C90A7 /* Release */ = {
			isa = XCBuildConfiguration;
			buildSettings = {
				ALWAYS_SEARCH_USER_PATHS = NO;
				ASSETCATALOG_COMPILER_APPICON_NAME = AppIcon;
				ASSETCATALOG_COMPILER_GLOBAL_ACCENT_COLOR_NAME = AccentColor;
				CLANG_ANALYZER_NONNULL = YES;
				CLANG_ANALYZER_NUMBER_OBJECT_CONVERSION = YES_AGGRESSIVE;
				CLANG_CXX_LANGUAGE_STANDARD = "gnu++20";
				CLANG_ENABLE_MODULES = YES;
				CLANG_ENABLE_OBJC_ARC = YES;
				CLANG_ENABLE_OBJC_WEAK = YES;
				CLANG_WARN_DIRECT_OBJC_ISA_USAGE = YES_ERROR;
				CLANG_WARN_DOCUMENTATION_COMMENTS = YES;
				CLANG_WARN_OBJC_ROOT_CLASS = YES_ERROR;
				CLANG_WARN_UNGUARDED_AVAILABILITY = YES_AGGRESSIVE;
				CODE_SIGN_ENTITLEMENTS = Applications/VLMEval/VLMEval.entitlements;
				CODE_SIGN_STYLE = Automatic;
				COPY_PHASE_STRIP = NO;
				CURRENT_PROJECT_VERSION = 1;
				DEBUG_INFORMATION_FORMAT = "dwarf-with-dsym";
				DEVELOPMENT_ASSET_PATHS = "\"Applications/VLMEval/Preview Content\"";
				DEVELOPMENT_TEAM = "";
				ENABLE_NS_ASSERTIONS = NO;
				ENABLE_PREVIEWS = YES;
				ENABLE_USER_SCRIPT_SANDBOXING = YES;
				GCC_C_LANGUAGE_STANDARD = gnu17;
				GCC_WARN_ABOUT_RETURN_TYPE = YES_ERROR;
				GCC_WARN_UNINITIALIZED_AUTOS = YES_AGGRESSIVE;
				GENERATE_INFOPLIST_FILE = YES;
				INFOPLIST_KEY_UIApplicationSceneManifest_Generation = YES;
				INFOPLIST_KEY_UIApplicationSupportsIndirectInputEvents = YES;
				INFOPLIST_KEY_UILaunchScreen_Generation = YES;
				INFOPLIST_KEY_UISupportedInterfaceOrientations_iPad = "UIInterfaceOrientationPortrait UIInterfaceOrientationPortraitUpsideDown UIInterfaceOrientationLandscapeLeft UIInterfaceOrientationLandscapeRight";
				INFOPLIST_KEY_UISupportedInterfaceOrientations_iPhone = "UIInterfaceOrientationPortrait UIInterfaceOrientationLandscapeLeft UIInterfaceOrientationLandscapeRight";
				IPHONEOS_DEPLOYMENT_TARGET = 17.2;
				LD_RUNPATH_SEARCH_PATHS = (
					"$(inherited)",
					"@executable_path/Frameworks",
				);
				LOCALIZATION_PREFERS_STRING_CATALOGS = YES;
				MACOSX_DEPLOYMENT_TARGET = 14.2;
				MARKETING_VERSION = 1.0;
				MTL_ENABLE_DEBUG_INFO = NO;
				MTL_FAST_MATH = YES;
				PRODUCT_BUNDLE_IDENTIFIER = "mlx.VLMEval${DISAMBIGUATOR}";
				PRODUCT_NAME = "$(TARGET_NAME)";
				REGISTER_APP_GROUPS = NO;
				SDKROOT = iphoneos;
				SUPPORTED_PLATFORMS = "iphoneos iphonesimulator macosx xros xrsimulator";
				SUPPORTS_MACCATALYST = NO;
				SUPPORTS_MAC_DESIGNED_FOR_IPHONE_IPAD = NO;
				SUPPORTS_XR_DESIGNED_FOR_IPHONE_IPAD = NO;
				SWIFT_COMPILATION_MODE = wholemodule;
				SWIFT_EMIT_LOC_STRINGS = YES;
				SWIFT_VERSION = 5.0;
				TARGETED_DEVICE_FAMILY = "1,2,7";
				VALIDATE_PRODUCT = YES;
			};
			name = Release;
		};
		0F5AD74D2DB70C0400745C06 /* Debug */ = {
			isa = XCBuildConfiguration;
			buildSettings = {
				ALWAYS_SEARCH_USER_PATHS = NO;
				ASSETCATALOG_COMPILER_APPICON_NAME = AppIcon;
				ASSETCATALOG_COMPILER_GLOBAL_ACCENT_COLOR_NAME = AccentColor;
				CLANG_ANALYZER_NONNULL = YES;
				CLANG_ANALYZER_NUMBER_OBJECT_CONVERSION = YES_AGGRESSIVE;
				CLANG_CXX_LANGUAGE_STANDARD = "gnu++20";
				CLANG_ENABLE_MODULES = YES;
				CLANG_ENABLE_OBJC_ARC = YES;
				CLANG_ENABLE_OBJC_WEAK = YES;
				CLANG_WARN_DIRECT_OBJC_ISA_USAGE = YES_ERROR;
				CLANG_WARN_DOCUMENTATION_COMMENTS = YES;
				CLANG_WARN_OBJC_ROOT_CLASS = YES_ERROR;
				CLANG_WARN_UNGUARDED_AVAILABILITY = YES_AGGRESSIVE;
				CODE_SIGN_ENTITLEMENTS = MLXChatExample.entitlements;
				CODE_SIGN_STYLE = Automatic;
				COPY_PHASE_STRIP = NO;
				CURRENT_PROJECT_VERSION = 1;
				DEBUG_INFORMATION_FORMAT = dwarf;
				DEVELOPMENT_ASSET_PATHS = "\"Applications/MLXChatExample/Support/Preview Content\"";
				ENABLE_PREVIEWS = YES;
				ENABLE_USER_SCRIPT_SANDBOXING = YES;
				GCC_C_LANGUAGE_STANDARD = gnu17;
				GCC_DYNAMIC_NO_PIC = NO;
				GCC_OPTIMIZATION_LEVEL = 0;
				GCC_PREPROCESSOR_DEFINITIONS = (
					"DEBUG=1",
					"$(inherited)",
				);
				GCC_WARN_ABOUT_RETURN_TYPE = YES_ERROR;
				GCC_WARN_UNINITIALIZED_AUTOS = YES_AGGRESSIVE;
				GENERATE_INFOPLIST_FILE = YES;
				INFOPLIST_KEY_UIApplicationSceneManifest_Generation = YES;
				INFOPLIST_KEY_UIApplicationSupportsIndirectInputEvents = YES;
				INFOPLIST_KEY_UILaunchScreen_Generation = YES;
				INFOPLIST_KEY_UISupportedInterfaceOrientations_iPad = "UIInterfaceOrientationPortrait UIInterfaceOrientationPortraitUpsideDown UIInterfaceOrientationLandscapeLeft UIInterfaceOrientationLandscapeRight";
				INFOPLIST_KEY_UISupportedInterfaceOrientations_iPhone = "UIInterfaceOrientationPortrait UIInterfaceOrientationLandscapeLeft UIInterfaceOrientationLandscapeRight";
				IPHONEOS_DEPLOYMENT_TARGET = 18.0;
				LD_RUNPATH_SEARCH_PATHS = (
					"$(inherited)",
					"@executable_path/Frameworks",
				);
				LOCALIZATION_PREFERS_STRING_CATALOGS = YES;
				MACOSX_DEPLOYMENT_TARGET = 15.0;
				MARKETING_VERSION = 1.0;
				MTL_ENABLE_DEBUG_INFO = INCLUDE_SOURCE;
				MTL_FAST_MATH = YES;
				PRODUCT_BUNDLE_IDENTIFIER = "mlx.MLXChatExample${DISAMBIGUATOR}";
				PRODUCT_NAME = "$(TARGET_NAME)";
				REGISTER_APP_GROUPS = NO;
				SDKROOT = iphoneos;
				SUPPORTED_PLATFORMS = "iphoneos iphonesimulator macosx xros xrsimulator";
				SUPPORTS_MACCATALYST = NO;
				SUPPORTS_MAC_DESIGNED_FOR_IPHONE_IPAD = NO;
				SUPPORTS_XR_DESIGNED_FOR_IPHONE_IPAD = NO;
				SWIFT_ACTIVE_COMPILATION_CONDITIONS = "DEBUG $(inherited)";
				SWIFT_EMIT_LOC_STRINGS = YES;
				SWIFT_OPTIMIZATION_LEVEL = "-Onone";
				SWIFT_VERSION = 5.0;
				TARGETED_DEVICE_FAMILY = "1,2,7";
				XROS_DEPLOYMENT_TARGET = 2.0;
			};
			name = Debug;
		};
		0F5AD74E2DB70C0400745C06 /* Release */ = {
			isa = XCBuildConfiguration;
			buildSettings = {
				ALWAYS_SEARCH_USER_PATHS = NO;
				ASSETCATALOG_COMPILER_APPICON_NAME = AppIcon;
				ASSETCATALOG_COMPILER_GLOBAL_ACCENT_COLOR_NAME = AccentColor;
				CLANG_ANALYZER_NONNULL = YES;
				CLANG_ANALYZER_NUMBER_OBJECT_CONVERSION = YES_AGGRESSIVE;
				CLANG_CXX_LANGUAGE_STANDARD = "gnu++20";
				CLANG_ENABLE_MODULES = YES;
				CLANG_ENABLE_OBJC_ARC = YES;
				CLANG_ENABLE_OBJC_WEAK = YES;
				CLANG_WARN_DIRECT_OBJC_ISA_USAGE = YES_ERROR;
				CLANG_WARN_DOCUMENTATION_COMMENTS = YES;
				CLANG_WARN_OBJC_ROOT_CLASS = YES_ERROR;
				CLANG_WARN_UNGUARDED_AVAILABILITY = YES_AGGRESSIVE;
				CODE_SIGN_ENTITLEMENTS = MLXChatExample.entitlements;
				CODE_SIGN_STYLE = Automatic;
				COPY_PHASE_STRIP = NO;
				CURRENT_PROJECT_VERSION = 1;
				DEBUG_INFORMATION_FORMAT = "dwarf-with-dsym";
				DEVELOPMENT_ASSET_PATHS = "\"Applications/MLXChatExample/Support/Preview Content\"";
				ENABLE_NS_ASSERTIONS = NO;
				ENABLE_PREVIEWS = YES;
				ENABLE_USER_SCRIPT_SANDBOXING = YES;
				GCC_C_LANGUAGE_STANDARD = gnu17;
				GCC_WARN_ABOUT_RETURN_TYPE = YES_ERROR;
				GCC_WARN_UNINITIALIZED_AUTOS = YES_AGGRESSIVE;
				GENERATE_INFOPLIST_FILE = YES;
				INFOPLIST_KEY_UIApplicationSceneManifest_Generation = YES;
				INFOPLIST_KEY_UIApplicationSupportsIndirectInputEvents = YES;
				INFOPLIST_KEY_UILaunchScreen_Generation = YES;
				INFOPLIST_KEY_UISupportedInterfaceOrientations_iPad = "UIInterfaceOrientationPortrait UIInterfaceOrientationPortraitUpsideDown UIInterfaceOrientationLandscapeLeft UIInterfaceOrientationLandscapeRight";
				INFOPLIST_KEY_UISupportedInterfaceOrientations_iPhone = "UIInterfaceOrientationPortrait UIInterfaceOrientationLandscapeLeft UIInterfaceOrientationLandscapeRight";
				IPHONEOS_DEPLOYMENT_TARGET = 18.0;
				LD_RUNPATH_SEARCH_PATHS = (
					"$(inherited)",
					"@executable_path/Frameworks",
				);
				LOCALIZATION_PREFERS_STRING_CATALOGS = YES;
				MACOSX_DEPLOYMENT_TARGET = 15.0;
				MARKETING_VERSION = 1.0;
				MTL_ENABLE_DEBUG_INFO = NO;
				MTL_FAST_MATH = YES;
				PRODUCT_BUNDLE_IDENTIFIER = "mlx.MLXChatExample${DISAMBIGUATOR}";
				PRODUCT_NAME = "$(TARGET_NAME)";
				REGISTER_APP_GROUPS = NO;
				SDKROOT = iphoneos;
				SUPPORTED_PLATFORMS = "iphoneos iphonesimulator macosx xros xrsimulator";
				SUPPORTS_MACCATALYST = NO;
				SUPPORTS_MAC_DESIGNED_FOR_IPHONE_IPAD = NO;
				SUPPORTS_XR_DESIGNED_FOR_IPHONE_IPAD = NO;
				SWIFT_COMPILATION_MODE = wholemodule;
				SWIFT_EMIT_LOC_STRINGS = YES;
				SWIFT_VERSION = 5.0;
				TARGETED_DEVICE_FAMILY = "1,2,7";
				VALIDATE_PRODUCT = YES;
				XROS_DEPLOYMENT_TARGET = 2.0;
			};
			name = Release;
		};
		C3056BB82BCD97B800A31D04 /* Debug */ = {
			isa = XCBuildConfiguration;
			buildSettings = {
				ALWAYS_SEARCH_USER_PATHS = NO;
				ASSETCATALOG_COMPILER_APPICON_NAME = AppIcon;
				ASSETCATALOG_COMPILER_GENERATE_SWIFT_ASSET_SYMBOL_EXTENSIONS = YES;
				ASSETCATALOG_COMPILER_GLOBAL_ACCENT_COLOR_NAME = AccentColor;
				CLANG_ANALYZER_NONNULL = YES;
				CLANG_ANALYZER_NUMBER_OBJECT_CONVERSION = YES_AGGRESSIVE;
				CLANG_CXX_LANGUAGE_STANDARD = "gnu++20";
				CLANG_ENABLE_MODULES = YES;
				CLANG_ENABLE_OBJC_ARC = YES;
				CLANG_ENABLE_OBJC_WEAK = YES;
				CLANG_WARN_BLOCK_CAPTURE_AUTORELEASING = YES;
				CLANG_WARN_BOOL_CONVERSION = YES;
				CLANG_WARN_COMMA = YES;
				CLANG_WARN_CONSTANT_CONVERSION = YES;
				CLANG_WARN_DEPRECATED_OBJC_IMPLEMENTATIONS = YES;
				CLANG_WARN_DIRECT_OBJC_ISA_USAGE = YES_ERROR;
				CLANG_WARN_DOCUMENTATION_COMMENTS = YES;
				CLANG_WARN_EMPTY_BODY = YES;
				CLANG_WARN_ENUM_CONVERSION = YES;
				CLANG_WARN_INFINITE_RECURSION = YES;
				CLANG_WARN_INT_CONVERSION = YES;
				CLANG_WARN_NON_LITERAL_NULL_CONVERSION = YES;
				CLANG_WARN_OBJC_IMPLICIT_RETAIN_SELF = YES;
				CLANG_WARN_OBJC_LITERAL_CONVERSION = YES;
				CLANG_WARN_OBJC_ROOT_CLASS = YES_ERROR;
				CLANG_WARN_QUOTED_INCLUDE_IN_FRAMEWORK_HEADER = YES;
				CLANG_WARN_RANGE_LOOP_ANALYSIS = YES;
				CLANG_WARN_STRICT_PROTOTYPES = YES;
				CLANG_WARN_SUSPICIOUS_MOVE = YES;
				CLANG_WARN_UNGUARDED_AVAILABILITY = YES_AGGRESSIVE;
				CLANG_WARN_UNREACHABLE_CODE = YES;
				CLANG_WARN__DUPLICATE_METHOD_MATCH = YES;
				CODE_SIGN_ENTITLEMENTS = Applications/LoRATrainingExample/LoRATrainingExample.entitlements;
				CODE_SIGN_STYLE = Automatic;
				COPY_PHASE_STRIP = NO;
				CURRENT_PROJECT_VERSION = 1;
				DEAD_CODE_STRIPPING = YES;
				DEBUG_INFORMATION_FORMAT = dwarf;
				DEVELOPMENT_ASSET_PATHS = "\"Applications/LoRATrainingExample/Preview Content\"";
				DEVELOPMENT_TEAM = "";
				ENABLE_PREVIEWS = YES;
				ENABLE_STRICT_OBJC_MSGSEND = YES;
				ENABLE_TESTABILITY = YES;
				ENABLE_USER_SCRIPT_SANDBOXING = YES;
				GCC_C_LANGUAGE_STANDARD = gnu17;
				GCC_DYNAMIC_NO_PIC = NO;
				GCC_NO_COMMON_BLOCKS = YES;
				GCC_OPTIMIZATION_LEVEL = 0;
				GCC_PREPROCESSOR_DEFINITIONS = (
					"DEBUG=1",
					"$(inherited)",
				);
				GCC_WARN_64_TO_32_BIT_CONVERSION = YES;
				GCC_WARN_ABOUT_RETURN_TYPE = YES_ERROR;
				GCC_WARN_UNDECLARED_SELECTOR = YES;
				GCC_WARN_UNINITIALIZED_AUTOS = YES_AGGRESSIVE;
				GCC_WARN_UNUSED_FUNCTION = YES;
				GCC_WARN_UNUSED_VARIABLE = YES;
				GENERATE_INFOPLIST_FILE = YES;
				"INFOPLIST_KEY_UIApplicationSceneManifest_Generation[sdk=iphoneos*]" = YES;
				"INFOPLIST_KEY_UIApplicationSceneManifest_Generation[sdk=iphonesimulator*]" = YES;
				"INFOPLIST_KEY_UIApplicationSupportsIndirectInputEvents[sdk=iphoneos*]" = YES;
				"INFOPLIST_KEY_UIApplicationSupportsIndirectInputEvents[sdk=iphonesimulator*]" = YES;
				"INFOPLIST_KEY_UILaunchScreen_Generation[sdk=iphoneos*]" = YES;
				"INFOPLIST_KEY_UILaunchScreen_Generation[sdk=iphonesimulator*]" = YES;
				"INFOPLIST_KEY_UIStatusBarStyle[sdk=iphoneos*]" = UIStatusBarStyleDefault;
				"INFOPLIST_KEY_UIStatusBarStyle[sdk=iphonesimulator*]" = UIStatusBarStyleDefault;
				INFOPLIST_KEY_UISupportedInterfaceOrientations_iPad = "UIInterfaceOrientationPortrait UIInterfaceOrientationPortraitUpsideDown UIInterfaceOrientationLandscapeLeft UIInterfaceOrientationLandscapeRight";
				INFOPLIST_KEY_UISupportedInterfaceOrientations_iPhone = "UIInterfaceOrientationPortrait UIInterfaceOrientationLandscapeLeft UIInterfaceOrientationLandscapeRight";
				IPHONEOS_DEPLOYMENT_TARGET = 17.2;
				LD_RUNPATH_SEARCH_PATHS = "@executable_path/Frameworks";
				"LD_RUNPATH_SEARCH_PATHS[sdk=macosx*]" = "@executable_path/../Frameworks";
				LOCALIZATION_PREFERS_STRING_CATALOGS = YES;
				MACOSX_DEPLOYMENT_TARGET = 14.2;
				MARKETING_VERSION = 1.0;
				MTL_ENABLE_DEBUG_INFO = INCLUDE_SOURCE;
				MTL_FAST_MATH = YES;
				PRODUCT_BUNDLE_IDENTIFIER = "mlx.LoRATrainingExample${DISAMBIGUATOR}";
				PRODUCT_NAME = "$(TARGET_NAME)";
				SDKROOT = auto;
				SUPPORTED_PLATFORMS = "iphoneos iphonesimulator macosx xros xrsimulator";
				SUPPORTS_MACCATALYST = NO;
				SWIFT_ACTIVE_COMPILATION_CONDITIONS = "DEBUG $(inherited)";
				SWIFT_EMIT_LOC_STRINGS = YES;
				SWIFT_OPTIMIZATION_LEVEL = "-Onone";
				SWIFT_STRICT_CONCURRENCY = complete;
				SWIFT_VERSION = 5.0;
				TARGETED_DEVICE_FAMILY = "1,2,7";
			};
			name = Debug;
		};
		C3056BB92BCD97B800A31D04 /* Release */ = {
			isa = XCBuildConfiguration;
			buildSettings = {
				ALWAYS_SEARCH_USER_PATHS = NO;
				ASSETCATALOG_COMPILER_APPICON_NAME = AppIcon;
				ASSETCATALOG_COMPILER_GENERATE_SWIFT_ASSET_SYMBOL_EXTENSIONS = YES;
				ASSETCATALOG_COMPILER_GLOBAL_ACCENT_COLOR_NAME = AccentColor;
				CLANG_ANALYZER_NONNULL = YES;
				CLANG_ANALYZER_NUMBER_OBJECT_CONVERSION = YES_AGGRESSIVE;
				CLANG_CXX_LANGUAGE_STANDARD = "gnu++20";
				CLANG_ENABLE_MODULES = YES;
				CLANG_ENABLE_OBJC_ARC = YES;
				CLANG_ENABLE_OBJC_WEAK = YES;
				CLANG_WARN_BLOCK_CAPTURE_AUTORELEASING = YES;
				CLANG_WARN_BOOL_CONVERSION = YES;
				CLANG_WARN_COMMA = YES;
				CLANG_WARN_CONSTANT_CONVERSION = YES;
				CLANG_WARN_DEPRECATED_OBJC_IMPLEMENTATIONS = YES;
				CLANG_WARN_DIRECT_OBJC_ISA_USAGE = YES_ERROR;
				CLANG_WARN_DOCUMENTATION_COMMENTS = YES;
				CLANG_WARN_EMPTY_BODY = YES;
				CLANG_WARN_ENUM_CONVERSION = YES;
				CLANG_WARN_INFINITE_RECURSION = YES;
				CLANG_WARN_INT_CONVERSION = YES;
				CLANG_WARN_NON_LITERAL_NULL_CONVERSION = YES;
				CLANG_WARN_OBJC_IMPLICIT_RETAIN_SELF = YES;
				CLANG_WARN_OBJC_LITERAL_CONVERSION = YES;
				CLANG_WARN_OBJC_ROOT_CLASS = YES_ERROR;
				CLANG_WARN_QUOTED_INCLUDE_IN_FRAMEWORK_HEADER = YES;
				CLANG_WARN_RANGE_LOOP_ANALYSIS = YES;
				CLANG_WARN_STRICT_PROTOTYPES = YES;
				CLANG_WARN_SUSPICIOUS_MOVE = YES;
				CLANG_WARN_UNGUARDED_AVAILABILITY = YES_AGGRESSIVE;
				CLANG_WARN_UNREACHABLE_CODE = YES;
				CLANG_WARN__DUPLICATE_METHOD_MATCH = YES;
				CODE_SIGN_ENTITLEMENTS = Applications/LoRATrainingExample/LoRATrainingExample.entitlements;
				CODE_SIGN_STYLE = Automatic;
				COPY_PHASE_STRIP = NO;
				CURRENT_PROJECT_VERSION = 1;
				DEAD_CODE_STRIPPING = YES;
				DEBUG_INFORMATION_FORMAT = "dwarf-with-dsym";
				DEVELOPMENT_ASSET_PATHS = "\"Applications/LoRATrainingExample/Preview Content\"";
				DEVELOPMENT_TEAM = "";
				ENABLE_NS_ASSERTIONS = NO;
				ENABLE_PREVIEWS = YES;
				ENABLE_STRICT_OBJC_MSGSEND = YES;
				ENABLE_USER_SCRIPT_SANDBOXING = YES;
				GCC_C_LANGUAGE_STANDARD = gnu17;
				GCC_NO_COMMON_BLOCKS = YES;
				GCC_WARN_64_TO_32_BIT_CONVERSION = YES;
				GCC_WARN_ABOUT_RETURN_TYPE = YES_ERROR;
				GCC_WARN_UNDECLARED_SELECTOR = YES;
				GCC_WARN_UNINITIALIZED_AUTOS = YES_AGGRESSIVE;
				GCC_WARN_UNUSED_FUNCTION = YES;
				GCC_WARN_UNUSED_VARIABLE = YES;
				GENERATE_INFOPLIST_FILE = YES;
				"INFOPLIST_KEY_UIApplicationSceneManifest_Generation[sdk=iphoneos*]" = YES;
				"INFOPLIST_KEY_UIApplicationSceneManifest_Generation[sdk=iphonesimulator*]" = YES;
				"INFOPLIST_KEY_UIApplicationSupportsIndirectInputEvents[sdk=iphoneos*]" = YES;
				"INFOPLIST_KEY_UIApplicationSupportsIndirectInputEvents[sdk=iphonesimulator*]" = YES;
				"INFOPLIST_KEY_UILaunchScreen_Generation[sdk=iphoneos*]" = YES;
				"INFOPLIST_KEY_UILaunchScreen_Generation[sdk=iphonesimulator*]" = YES;
				"INFOPLIST_KEY_UIStatusBarStyle[sdk=iphoneos*]" = UIStatusBarStyleDefault;
				"INFOPLIST_KEY_UIStatusBarStyle[sdk=iphonesimulator*]" = UIStatusBarStyleDefault;
				INFOPLIST_KEY_UISupportedInterfaceOrientations_iPad = "UIInterfaceOrientationPortrait UIInterfaceOrientationPortraitUpsideDown UIInterfaceOrientationLandscapeLeft UIInterfaceOrientationLandscapeRight";
				INFOPLIST_KEY_UISupportedInterfaceOrientations_iPhone = "UIInterfaceOrientationPortrait UIInterfaceOrientationLandscapeLeft UIInterfaceOrientationLandscapeRight";
				IPHONEOS_DEPLOYMENT_TARGET = 17.2;
				LD_RUNPATH_SEARCH_PATHS = "@executable_path/Frameworks";
				"LD_RUNPATH_SEARCH_PATHS[sdk=macosx*]" = "@executable_path/../Frameworks";
				LOCALIZATION_PREFERS_STRING_CATALOGS = YES;
				MACOSX_DEPLOYMENT_TARGET = 14.2;
				MARKETING_VERSION = 1.0;
				MTL_ENABLE_DEBUG_INFO = NO;
				MTL_FAST_MATH = YES;
				PRODUCT_BUNDLE_IDENTIFIER = "mlx.LoRATrainingExample${DISAMBIGUATOR}";
				PRODUCT_NAME = "$(TARGET_NAME)";
				SDKROOT = auto;
				SUPPORTED_PLATFORMS = "iphoneos iphonesimulator macosx xros xrsimulator";
				SUPPORTS_MACCATALYST = NO;
				SWIFT_COMPILATION_MODE = wholemodule;
				SWIFT_EMIT_LOC_STRINGS = YES;
				SWIFT_STRICT_CONCURRENCY = complete;
				SWIFT_VERSION = 5.0;
				TARGETED_DEVICE_FAMILY = "1,2,7";
			};
			name = Release;
		};
		C3208E732DB19451006AE6CA /* Debug */ = {
			isa = XCBuildConfiguration;
			buildSettings = {
				ALWAYS_SEARCH_USER_PATHS = NO;
				CLANG_ANALYZER_NONNULL = YES;
				CLANG_ANALYZER_NUMBER_OBJECT_CONVERSION = YES_AGGRESSIVE;
				CLANG_CXX_LANGUAGE_STANDARD = "gnu++20";
				CLANG_ENABLE_MODULES = YES;
				CLANG_ENABLE_OBJC_ARC = YES;
				CLANG_ENABLE_OBJC_WEAK = YES;
				CLANG_WARN_DIRECT_OBJC_ISA_USAGE = YES_ERROR;
				CLANG_WARN_DOCUMENTATION_COMMENTS = YES;
				CLANG_WARN_OBJC_ROOT_CLASS = YES_ERROR;
				CLANG_WARN_UNGUARDED_AVAILABILITY = YES_AGGRESSIVE;
				CODE_SIGN_STYLE = Automatic;
				COPY_PHASE_STRIP = NO;
				CURRENT_PROJECT_VERSION = 1;
				DEBUG_INFORMATION_FORMAT = dwarf;
				ENABLE_USER_SCRIPT_SANDBOXING = YES;
				GCC_C_LANGUAGE_STANDARD = gnu17;
				GCC_DYNAMIC_NO_PIC = NO;
				GCC_OPTIMIZATION_LEVEL = 0;
				GCC_PREPROCESSOR_DEFINITIONS = (
					"DEBUG=1",
					"$(inherited)",
				);
				GCC_WARN_ABOUT_RETURN_TYPE = YES_ERROR;
				GCC_WARN_UNINITIALIZED_AUTOS = YES_AGGRESSIVE;
				GENERATE_INFOPLIST_FILE = YES;
				IPHONEOS_DEPLOYMENT_TARGET = 17.6;
				LOCALIZATION_PREFERS_STRING_CATALOGS = YES;
				MACOSX_DEPLOYMENT_TARGET = 14.6;
				MARKETING_VERSION = 1.0;
				MTL_ENABLE_DEBUG_INFO = INCLUDE_SOURCE;
				MTL_FAST_MATH = YES;
				PRODUCT_BUNDLE_IDENTIFIER = mlx.MLXLMTests;
				PRODUCT_NAME = "$(TARGET_NAME)";
				SDKROOT = auto;
				SUPPORTED_PLATFORMS = "iphoneos iphonesimulator macosx xros xrsimulator";
				SWIFT_ACTIVE_COMPILATION_CONDITIONS = "DEBUG $(inherited)";
				SWIFT_EMIT_LOC_STRINGS = NO;
				SWIFT_OPTIMIZATION_LEVEL = "-Onone";
				SWIFT_VERSION = 5.0;
				TARGETED_DEVICE_FAMILY = "1,2,7";
				XROS_DEPLOYMENT_TARGET = 2.0;
			};
			name = Debug;
		};
		C3208E742DB19451006AE6CA /* Release */ = {
			isa = XCBuildConfiguration;
			buildSettings = {
				ALWAYS_SEARCH_USER_PATHS = NO;
				CLANG_ANALYZER_NONNULL = YES;
				CLANG_ANALYZER_NUMBER_OBJECT_CONVERSION = YES_AGGRESSIVE;
				CLANG_CXX_LANGUAGE_STANDARD = "gnu++20";
				CLANG_ENABLE_MODULES = YES;
				CLANG_ENABLE_OBJC_ARC = YES;
				CLANG_ENABLE_OBJC_WEAK = YES;
				CLANG_WARN_DIRECT_OBJC_ISA_USAGE = YES_ERROR;
				CLANG_WARN_DOCUMENTATION_COMMENTS = YES;
				CLANG_WARN_OBJC_ROOT_CLASS = YES_ERROR;
				CLANG_WARN_UNGUARDED_AVAILABILITY = YES_AGGRESSIVE;
				CODE_SIGN_STYLE = Automatic;
				COPY_PHASE_STRIP = NO;
				CURRENT_PROJECT_VERSION = 1;
				DEBUG_INFORMATION_FORMAT = "dwarf-with-dsym";
				ENABLE_NS_ASSERTIONS = NO;
				ENABLE_USER_SCRIPT_SANDBOXING = YES;
				GCC_C_LANGUAGE_STANDARD = gnu17;
				GCC_WARN_ABOUT_RETURN_TYPE = YES_ERROR;
				GCC_WARN_UNINITIALIZED_AUTOS = YES_AGGRESSIVE;
				GENERATE_INFOPLIST_FILE = YES;
				IPHONEOS_DEPLOYMENT_TARGET = 17.6;
				LOCALIZATION_PREFERS_STRING_CATALOGS = YES;
				MACOSX_DEPLOYMENT_TARGET = 14.6;
				MARKETING_VERSION = 1.0;
				MTL_ENABLE_DEBUG_INFO = NO;
				MTL_FAST_MATH = YES;
				PRODUCT_BUNDLE_IDENTIFIER = mlx.MLXLMTests;
				PRODUCT_NAME = "$(TARGET_NAME)";
				SDKROOT = auto;
				SUPPORTED_PLATFORMS = "iphoneos iphonesimulator macosx xros xrsimulator";
				SWIFT_COMPILATION_MODE = wholemodule;
				SWIFT_EMIT_LOC_STRINGS = NO;
				SWIFT_VERSION = 5.0;
				TARGETED_DEVICE_FAMILY = "1,2,7";
				XROS_DEPLOYMENT_TARGET = 2.0;
			};
			name = Release;
		};
		C3288D772B6D9313009FF608 /* Debug */ = {
			isa = XCBuildConfiguration;
			buildSettings = {
				ALWAYS_SEARCH_USER_PATHS = NO;
				ASSETCATALOG_COMPILER_GENERATE_SWIFT_ASSET_SYMBOL_EXTENSIONS = YES;
				CLANG_ANALYZER_NONNULL = YES;
				CLANG_ANALYZER_NUMBER_OBJECT_CONVERSION = YES_AGGRESSIVE;
				CLANG_CXX_LANGUAGE_STANDARD = "gnu++20";
				CLANG_ENABLE_MODULES = YES;
				CLANG_ENABLE_OBJC_ARC = YES;
				CLANG_ENABLE_OBJC_WEAK = YES;
				CLANG_WARN_BLOCK_CAPTURE_AUTORELEASING = YES;
				CLANG_WARN_BOOL_CONVERSION = YES;
				CLANG_WARN_COMMA = YES;
				CLANG_WARN_CONSTANT_CONVERSION = YES;
				CLANG_WARN_DEPRECATED_OBJC_IMPLEMENTATIONS = YES;
				CLANG_WARN_DIRECT_OBJC_ISA_USAGE = YES_ERROR;
				CLANG_WARN_DOCUMENTATION_COMMENTS = YES;
				CLANG_WARN_EMPTY_BODY = YES;
				CLANG_WARN_ENUM_CONVERSION = YES;
				CLANG_WARN_INFINITE_RECURSION = YES;
				CLANG_WARN_INT_CONVERSION = YES;
				CLANG_WARN_NON_LITERAL_NULL_CONVERSION = YES;
				CLANG_WARN_OBJC_IMPLICIT_RETAIN_SELF = YES;
				CLANG_WARN_OBJC_LITERAL_CONVERSION = YES;
				CLANG_WARN_OBJC_ROOT_CLASS = YES_ERROR;
				CLANG_WARN_QUOTED_INCLUDE_IN_FRAMEWORK_HEADER = YES;
				CLANG_WARN_RANGE_LOOP_ANALYSIS = YES;
				CLANG_WARN_STRICT_PROTOTYPES = YES;
				CLANG_WARN_SUSPICIOUS_MOVE = YES;
				CLANG_WARN_UNGUARDED_AVAILABILITY = YES_AGGRESSIVE;
				CLANG_WARN_UNREACHABLE_CODE = YES;
				CLANG_WARN__DUPLICATE_METHOD_MATCH = YES;
				CODE_SIGN_STYLE = Automatic;
				COPY_PHASE_STRIP = NO;
				DEAD_CODE_STRIPPING = YES;
				DEBUG_INFORMATION_FORMAT = dwarf;
				ENABLE_STRICT_OBJC_MSGSEND = YES;
				ENABLE_TESTABILITY = YES;
				ENABLE_USER_SCRIPT_SANDBOXING = YES;
				GCC_C_LANGUAGE_STANDARD = gnu17;
				GCC_DYNAMIC_NO_PIC = NO;
				GCC_NO_COMMON_BLOCKS = YES;
				GCC_OPTIMIZATION_LEVEL = 0;
				GCC_PREPROCESSOR_DEFINITIONS = (
					"DEBUG=1",
					"$(inherited)",
				);
				GCC_WARN_64_TO_32_BIT_CONVERSION = YES;
				GCC_WARN_ABOUT_RETURN_TYPE = YES_ERROR;
				GCC_WARN_UNDECLARED_SELECTOR = YES;
				GCC_WARN_UNINITIALIZED_AUTOS = YES_AGGRESSIVE;
				GCC_WARN_UNUSED_FUNCTION = YES;
				GCC_WARN_UNUSED_VARIABLE = YES;
				LOCALIZATION_PREFERS_STRING_CATALOGS = YES;
				MACOSX_DEPLOYMENT_TARGET = 14.0;
				MTL_ENABLE_DEBUG_INFO = INCLUDE_SOURCE;
				MTL_FAST_MATH = YES;
				PRODUCT_NAME = "$(TARGET_NAME)";
				SDKROOT = macosx;
				SWIFT_ACTIVE_COMPILATION_CONDITIONS = "DEBUG $(inherited)";
				SWIFT_OPTIMIZATION_LEVEL = "-Onone";
				SWIFT_STRICT_CONCURRENCY = complete;
				SWIFT_VERSION = 5.0;
			};
			name = Debug;
		};
		C3288D782B6D9313009FF608 /* Release */ = {
			isa = XCBuildConfiguration;
			buildSettings = {
				ALWAYS_SEARCH_USER_PATHS = NO;
				ASSETCATALOG_COMPILER_GENERATE_SWIFT_ASSET_SYMBOL_EXTENSIONS = YES;
				CLANG_ANALYZER_NONNULL = YES;
				CLANG_ANALYZER_NUMBER_OBJECT_CONVERSION = YES_AGGRESSIVE;
				CLANG_CXX_LANGUAGE_STANDARD = "gnu++20";
				CLANG_ENABLE_MODULES = YES;
				CLANG_ENABLE_OBJC_ARC = YES;
				CLANG_ENABLE_OBJC_WEAK = YES;
				CLANG_WARN_BLOCK_CAPTURE_AUTORELEASING = YES;
				CLANG_WARN_BOOL_CONVERSION = YES;
				CLANG_WARN_COMMA = YES;
				CLANG_WARN_CONSTANT_CONVERSION = YES;
				CLANG_WARN_DEPRECATED_OBJC_IMPLEMENTATIONS = YES;
				CLANG_WARN_DIRECT_OBJC_ISA_USAGE = YES_ERROR;
				CLANG_WARN_DOCUMENTATION_COMMENTS = YES;
				CLANG_WARN_EMPTY_BODY = YES;
				CLANG_WARN_ENUM_CONVERSION = YES;
				CLANG_WARN_INFINITE_RECURSION = YES;
				CLANG_WARN_INT_CONVERSION = YES;
				CLANG_WARN_NON_LITERAL_NULL_CONVERSION = YES;
				CLANG_WARN_OBJC_IMPLICIT_RETAIN_SELF = YES;
				CLANG_WARN_OBJC_LITERAL_CONVERSION = YES;
				CLANG_WARN_OBJC_ROOT_CLASS = YES_ERROR;
				CLANG_WARN_QUOTED_INCLUDE_IN_FRAMEWORK_HEADER = YES;
				CLANG_WARN_RANGE_LOOP_ANALYSIS = YES;
				CLANG_WARN_STRICT_PROTOTYPES = YES;
				CLANG_WARN_SUSPICIOUS_MOVE = YES;
				CLANG_WARN_UNGUARDED_AVAILABILITY = YES_AGGRESSIVE;
				CLANG_WARN_UNREACHABLE_CODE = YES;
				CLANG_WARN__DUPLICATE_METHOD_MATCH = YES;
				CODE_SIGN_STYLE = Automatic;
				COPY_PHASE_STRIP = NO;
				DEAD_CODE_STRIPPING = YES;
				DEBUG_INFORMATION_FORMAT = "dwarf-with-dsym";
				ENABLE_NS_ASSERTIONS = NO;
				ENABLE_STRICT_OBJC_MSGSEND = YES;
				ENABLE_USER_SCRIPT_SANDBOXING = YES;
				GCC_C_LANGUAGE_STANDARD = gnu17;
				GCC_NO_COMMON_BLOCKS = YES;
				GCC_WARN_64_TO_32_BIT_CONVERSION = YES;
				GCC_WARN_ABOUT_RETURN_TYPE = YES_ERROR;
				GCC_WARN_UNDECLARED_SELECTOR = YES;
				GCC_WARN_UNINITIALIZED_AUTOS = YES_AGGRESSIVE;
				GCC_WARN_UNUSED_FUNCTION = YES;
				GCC_WARN_UNUSED_VARIABLE = YES;
				LOCALIZATION_PREFERS_STRING_CATALOGS = YES;
				MACOSX_DEPLOYMENT_TARGET = 14.0;
				MTL_ENABLE_DEBUG_INFO = NO;
				MTL_FAST_MATH = YES;
				PRODUCT_NAME = "$(TARGET_NAME)";
				SDKROOT = macosx;
				SWIFT_COMPILATION_MODE = wholemodule;
				SWIFT_STRICT_CONCURRENCY = complete;
				SWIFT_VERSION = 5.0;
			};
			name = Release;
		};
		C34E49262B6A026F00FCB841 /* Debug */ = {
			isa = XCBuildConfiguration;
			buildSettings = {
				ALWAYS_SEARCH_USER_PATHS = NO;
				ASSETCATALOG_COMPILER_GENERATE_SWIFT_ASSET_SYMBOL_EXTENSIONS = YES;
				CLANG_ANALYZER_NONNULL = YES;
				CLANG_ANALYZER_NUMBER_OBJECT_CONVERSION = YES_AGGRESSIVE;
				CLANG_CXX_LANGUAGE_STANDARD = "gnu++20";
				CLANG_ENABLE_MODULES = YES;
				CLANG_ENABLE_OBJC_ARC = YES;
				CLANG_ENABLE_OBJC_WEAK = YES;
				CLANG_WARN_BLOCK_CAPTURE_AUTORELEASING = YES;
				CLANG_WARN_BOOL_CONVERSION = YES;
				CLANG_WARN_COMMA = YES;
				CLANG_WARN_CONSTANT_CONVERSION = YES;
				CLANG_WARN_DEPRECATED_OBJC_IMPLEMENTATIONS = YES;
				CLANG_WARN_DIRECT_OBJC_ISA_USAGE = YES_ERROR;
				CLANG_WARN_DOCUMENTATION_COMMENTS = YES;
				CLANG_WARN_EMPTY_BODY = YES;
				CLANG_WARN_ENUM_CONVERSION = YES;
				CLANG_WARN_INFINITE_RECURSION = YES;
				CLANG_WARN_INT_CONVERSION = YES;
				CLANG_WARN_NON_LITERAL_NULL_CONVERSION = YES;
				CLANG_WARN_OBJC_IMPLICIT_RETAIN_SELF = YES;
				CLANG_WARN_OBJC_LITERAL_CONVERSION = YES;
				CLANG_WARN_OBJC_ROOT_CLASS = YES_ERROR;
				CLANG_WARN_QUOTED_INCLUDE_IN_FRAMEWORK_HEADER = YES;
				CLANG_WARN_RANGE_LOOP_ANALYSIS = YES;
				CLANG_WARN_STRICT_PROTOTYPES = YES;
				CLANG_WARN_SUSPICIOUS_MOVE = YES;
				CLANG_WARN_UNGUARDED_AVAILABILITY = YES_AGGRESSIVE;
				CLANG_WARN_UNREACHABLE_CODE = YES;
				CLANG_WARN__DUPLICATE_METHOD_MATCH = YES;
				CODE_SIGN_STYLE = Automatic;
				COPY_PHASE_STRIP = NO;
				DEAD_CODE_STRIPPING = YES;
				DEBUG_INFORMATION_FORMAT = dwarf;
				ENABLE_STRICT_OBJC_MSGSEND = YES;
				ENABLE_TESTABILITY = YES;
				ENABLE_USER_SCRIPT_SANDBOXING = YES;
				GCC_C_LANGUAGE_STANDARD = gnu17;
				GCC_DYNAMIC_NO_PIC = NO;
				GCC_NO_COMMON_BLOCKS = YES;
				GCC_OPTIMIZATION_LEVEL = 0;
				GCC_PREPROCESSOR_DEFINITIONS = (
					"DEBUG=1",
					"$(inherited)",
				);
				GCC_WARN_64_TO_32_BIT_CONVERSION = YES;
				GCC_WARN_ABOUT_RETURN_TYPE = YES_ERROR;
				GCC_WARN_UNDECLARED_SELECTOR = YES;
				GCC_WARN_UNINITIALIZED_AUTOS = YES_AGGRESSIVE;
				GCC_WARN_UNUSED_FUNCTION = YES;
				GCC_WARN_UNUSED_VARIABLE = YES;
				LOCALIZATION_PREFERS_STRING_CATALOGS = YES;
				MACOSX_DEPLOYMENT_TARGET = 14.2;
				MTL_ENABLE_DEBUG_INFO = INCLUDE_SOURCE;
				MTL_FAST_MATH = YES;
				PRODUCT_NAME = "$(TARGET_NAME)";
				SDKROOT = macosx;
				SWIFT_ACTIVE_COMPILATION_CONDITIONS = "DEBUG $(inherited)";
				SWIFT_OPTIMIZATION_LEVEL = "-Onone";
				SWIFT_STRICT_CONCURRENCY = complete;
				SWIFT_VERSION = 5.0;
			};
			name = Debug;
		};
		C34E49272B6A026F00FCB841 /* Release */ = {
			isa = XCBuildConfiguration;
			buildSettings = {
				ALWAYS_SEARCH_USER_PATHS = NO;
				ASSETCATALOG_COMPILER_GENERATE_SWIFT_ASSET_SYMBOL_EXTENSIONS = YES;
				CLANG_ANALYZER_NONNULL = YES;
				CLANG_ANALYZER_NUMBER_OBJECT_CONVERSION = YES_AGGRESSIVE;
				CLANG_CXX_LANGUAGE_STANDARD = "gnu++20";
				CLANG_ENABLE_MODULES = YES;
				CLANG_ENABLE_OBJC_ARC = YES;
				CLANG_ENABLE_OBJC_WEAK = YES;
				CLANG_WARN_BLOCK_CAPTURE_AUTORELEASING = YES;
				CLANG_WARN_BOOL_CONVERSION = YES;
				CLANG_WARN_COMMA = YES;
				CLANG_WARN_CONSTANT_CONVERSION = YES;
				CLANG_WARN_DEPRECATED_OBJC_IMPLEMENTATIONS = YES;
				CLANG_WARN_DIRECT_OBJC_ISA_USAGE = YES_ERROR;
				CLANG_WARN_DOCUMENTATION_COMMENTS = YES;
				CLANG_WARN_EMPTY_BODY = YES;
				CLANG_WARN_ENUM_CONVERSION = YES;
				CLANG_WARN_INFINITE_RECURSION = YES;
				CLANG_WARN_INT_CONVERSION = YES;
				CLANG_WARN_NON_LITERAL_NULL_CONVERSION = YES;
				CLANG_WARN_OBJC_IMPLICIT_RETAIN_SELF = YES;
				CLANG_WARN_OBJC_LITERAL_CONVERSION = YES;
				CLANG_WARN_OBJC_ROOT_CLASS = YES_ERROR;
				CLANG_WARN_QUOTED_INCLUDE_IN_FRAMEWORK_HEADER = YES;
				CLANG_WARN_RANGE_LOOP_ANALYSIS = YES;
				CLANG_WARN_STRICT_PROTOTYPES = YES;
				CLANG_WARN_SUSPICIOUS_MOVE = YES;
				CLANG_WARN_UNGUARDED_AVAILABILITY = YES_AGGRESSIVE;
				CLANG_WARN_UNREACHABLE_CODE = YES;
				CLANG_WARN__DUPLICATE_METHOD_MATCH = YES;
				CODE_SIGN_STYLE = Automatic;
				COPY_PHASE_STRIP = NO;
				DEAD_CODE_STRIPPING = YES;
				DEBUG_INFORMATION_FORMAT = "dwarf-with-dsym";
				ENABLE_NS_ASSERTIONS = NO;
				ENABLE_STRICT_OBJC_MSGSEND = YES;
				ENABLE_USER_SCRIPT_SANDBOXING = YES;
				GCC_C_LANGUAGE_STANDARD = gnu17;
				GCC_NO_COMMON_BLOCKS = YES;
				GCC_WARN_64_TO_32_BIT_CONVERSION = YES;
				GCC_WARN_ABOUT_RETURN_TYPE = YES_ERROR;
				GCC_WARN_UNDECLARED_SELECTOR = YES;
				GCC_WARN_UNINITIALIZED_AUTOS = YES_AGGRESSIVE;
				GCC_WARN_UNUSED_FUNCTION = YES;
				GCC_WARN_UNUSED_VARIABLE = YES;
				LOCALIZATION_PREFERS_STRING_CATALOGS = YES;
				MACOSX_DEPLOYMENT_TARGET = 14.2;
				MTL_ENABLE_DEBUG_INFO = NO;
				MTL_FAST_MATH = YES;
				PRODUCT_NAME = "$(TARGET_NAME)";
				SDKROOT = macosx;
				SWIFT_COMPILATION_MODE = wholemodule;
				SWIFT_STRICT_CONCURRENCY = complete;
				SWIFT_VERSION = 5.0;
			};
			name = Release;
		};
		C36BEFE52BC32988002D4AFE /* Debug */ = {
			isa = XCBuildConfiguration;
			buildSettings = {
				ALWAYS_SEARCH_USER_PATHS = NO;
				ASSETCATALOG_COMPILER_GENERATE_SWIFT_ASSET_SYMBOL_EXTENSIONS = YES;
				CLANG_ANALYZER_NONNULL = YES;
				CLANG_ANALYZER_NUMBER_OBJECT_CONVERSION = YES_AGGRESSIVE;
				CLANG_CXX_LANGUAGE_STANDARD = "gnu++20";
				CLANG_ENABLE_MODULES = YES;
				CLANG_ENABLE_OBJC_ARC = YES;
				CLANG_ENABLE_OBJC_WEAK = YES;
				CLANG_WARN_BLOCK_CAPTURE_AUTORELEASING = YES;
				CLANG_WARN_BOOL_CONVERSION = YES;
				CLANG_WARN_COMMA = YES;
				CLANG_WARN_CONSTANT_CONVERSION = YES;
				CLANG_WARN_DEPRECATED_OBJC_IMPLEMENTATIONS = YES;
				CLANG_WARN_DIRECT_OBJC_ISA_USAGE = YES_ERROR;
				CLANG_WARN_DOCUMENTATION_COMMENTS = YES;
				CLANG_WARN_EMPTY_BODY = YES;
				CLANG_WARN_ENUM_CONVERSION = YES;
				CLANG_WARN_INFINITE_RECURSION = YES;
				CLANG_WARN_INT_CONVERSION = YES;
				CLANG_WARN_NON_LITERAL_NULL_CONVERSION = YES;
				CLANG_WARN_OBJC_IMPLICIT_RETAIN_SELF = YES;
				CLANG_WARN_OBJC_LITERAL_CONVERSION = YES;
				CLANG_WARN_OBJC_ROOT_CLASS = YES_ERROR;
				CLANG_WARN_QUOTED_INCLUDE_IN_FRAMEWORK_HEADER = YES;
				CLANG_WARN_RANGE_LOOP_ANALYSIS = YES;
				CLANG_WARN_STRICT_PROTOTYPES = YES;
				CLANG_WARN_SUSPICIOUS_MOVE = YES;
				CLANG_WARN_UNGUARDED_AVAILABILITY = YES_AGGRESSIVE;
				CLANG_WARN_UNREACHABLE_CODE = YES;
				CLANG_WARN__DUPLICATE_METHOD_MATCH = YES;
				CODE_SIGN_STYLE = Automatic;
				COPY_PHASE_STRIP = NO;
				DEBUG_INFORMATION_FORMAT = dwarf;
				ENABLE_STRICT_OBJC_MSGSEND = YES;
				ENABLE_TESTABILITY = YES;
				ENABLE_USER_SCRIPT_SANDBOXING = YES;
				GCC_C_LANGUAGE_STANDARD = gnu17;
				GCC_DYNAMIC_NO_PIC = NO;
				GCC_NO_COMMON_BLOCKS = YES;
				GCC_OPTIMIZATION_LEVEL = 0;
				GCC_PREPROCESSOR_DEFINITIONS = (
					"DEBUG=1",
					"$(inherited)",
				);
				GCC_WARN_64_TO_32_BIT_CONVERSION = YES;
				GCC_WARN_ABOUT_RETURN_TYPE = YES_ERROR;
				GCC_WARN_UNDECLARED_SELECTOR = YES;
				GCC_WARN_UNINITIALIZED_AUTOS = YES_AGGRESSIVE;
				GCC_WARN_UNUSED_FUNCTION = YES;
				GCC_WARN_UNUSED_VARIABLE = YES;
				LOCALIZATION_PREFERS_STRING_CATALOGS = YES;
				MACOSX_DEPLOYMENT_TARGET = 14.4;
				MTL_ENABLE_DEBUG_INFO = INCLUDE_SOURCE;
				MTL_FAST_MATH = YES;
				PRODUCT_NAME = "$(TARGET_NAME)";
				SDKROOT = macosx;
				SWIFT_ACTIVE_COMPILATION_CONDITIONS = "DEBUG $(inherited)";
				SWIFT_OPTIMIZATION_LEVEL = "-Onone";
				SWIFT_STRICT_CONCURRENCY = complete;
				SWIFT_VERSION = 5.0;
			};
			name = Debug;
		};
		C36BEFE62BC32988002D4AFE /* Release */ = {
			isa = XCBuildConfiguration;
			buildSettings = {
				ALWAYS_SEARCH_USER_PATHS = NO;
				ASSETCATALOG_COMPILER_GENERATE_SWIFT_ASSET_SYMBOL_EXTENSIONS = YES;
				CLANG_ANALYZER_NONNULL = YES;
				CLANG_ANALYZER_NUMBER_OBJECT_CONVERSION = YES_AGGRESSIVE;
				CLANG_CXX_LANGUAGE_STANDARD = "gnu++20";
				CLANG_ENABLE_MODULES = YES;
				CLANG_ENABLE_OBJC_ARC = YES;
				CLANG_ENABLE_OBJC_WEAK = YES;
				CLANG_WARN_BLOCK_CAPTURE_AUTORELEASING = YES;
				CLANG_WARN_BOOL_CONVERSION = YES;
				CLANG_WARN_COMMA = YES;
				CLANG_WARN_CONSTANT_CONVERSION = YES;
				CLANG_WARN_DEPRECATED_OBJC_IMPLEMENTATIONS = YES;
				CLANG_WARN_DIRECT_OBJC_ISA_USAGE = YES_ERROR;
				CLANG_WARN_DOCUMENTATION_COMMENTS = YES;
				CLANG_WARN_EMPTY_BODY = YES;
				CLANG_WARN_ENUM_CONVERSION = YES;
				CLANG_WARN_INFINITE_RECURSION = YES;
				CLANG_WARN_INT_CONVERSION = YES;
				CLANG_WARN_NON_LITERAL_NULL_CONVERSION = YES;
				CLANG_WARN_OBJC_IMPLICIT_RETAIN_SELF = YES;
				CLANG_WARN_OBJC_LITERAL_CONVERSION = YES;
				CLANG_WARN_OBJC_ROOT_CLASS = YES_ERROR;
				CLANG_WARN_QUOTED_INCLUDE_IN_FRAMEWORK_HEADER = YES;
				CLANG_WARN_RANGE_LOOP_ANALYSIS = YES;
				CLANG_WARN_STRICT_PROTOTYPES = YES;
				CLANG_WARN_SUSPICIOUS_MOVE = YES;
				CLANG_WARN_UNGUARDED_AVAILABILITY = YES_AGGRESSIVE;
				CLANG_WARN_UNREACHABLE_CODE = YES;
				CLANG_WARN__DUPLICATE_METHOD_MATCH = YES;
				CODE_SIGN_STYLE = Automatic;
				COPY_PHASE_STRIP = NO;
				DEBUG_INFORMATION_FORMAT = "dwarf-with-dsym";
				ENABLE_NS_ASSERTIONS = NO;
				ENABLE_STRICT_OBJC_MSGSEND = YES;
				ENABLE_USER_SCRIPT_SANDBOXING = YES;
				GCC_C_LANGUAGE_STANDARD = gnu17;
				GCC_NO_COMMON_BLOCKS = YES;
				GCC_WARN_64_TO_32_BIT_CONVERSION = YES;
				GCC_WARN_ABOUT_RETURN_TYPE = YES_ERROR;
				GCC_WARN_UNDECLARED_SELECTOR = YES;
				GCC_WARN_UNINITIALIZED_AUTOS = YES_AGGRESSIVE;
				GCC_WARN_UNUSED_FUNCTION = YES;
				GCC_WARN_UNUSED_VARIABLE = YES;
				LOCALIZATION_PREFERS_STRING_CATALOGS = YES;
				MACOSX_DEPLOYMENT_TARGET = 14.4;
				MTL_ENABLE_DEBUG_INFO = NO;
				MTL_FAST_MATH = YES;
				PRODUCT_NAME = "$(TARGET_NAME)";
				SDKROOT = macosx;
				SWIFT_COMPILATION_MODE = wholemodule;
				SWIFT_STRICT_CONCURRENCY = complete;
				SWIFT_VERSION = 5.0;
			};
			name = Release;
		};
		C36BF00E2BC5CE56002D4AFE /* Debug */ = {
			isa = XCBuildConfiguration;
			buildSettings = {
				ALWAYS_SEARCH_USER_PATHS = NO;
				ASSETCATALOG_COMPILER_APPICON_NAME = AppIcon;
				ASSETCATALOG_COMPILER_GENERATE_SWIFT_ASSET_SYMBOL_EXTENSIONS = YES;
				ASSETCATALOG_COMPILER_GLOBAL_ACCENT_COLOR_NAME = AccentColor;
				CLANG_ANALYZER_NONNULL = YES;
				CLANG_ANALYZER_NUMBER_OBJECT_CONVERSION = YES_AGGRESSIVE;
				CLANG_CXX_LANGUAGE_STANDARD = "gnu++20";
				CLANG_ENABLE_MODULES = YES;
				CLANG_ENABLE_OBJC_ARC = YES;
				CLANG_ENABLE_OBJC_WEAK = YES;
				CLANG_WARN_BLOCK_CAPTURE_AUTORELEASING = YES;
				CLANG_WARN_BOOL_CONVERSION = YES;
				CLANG_WARN_COMMA = YES;
				CLANG_WARN_CONSTANT_CONVERSION = YES;
				CLANG_WARN_DEPRECATED_OBJC_IMPLEMENTATIONS = YES;
				CLANG_WARN_DIRECT_OBJC_ISA_USAGE = YES_ERROR;
				CLANG_WARN_DOCUMENTATION_COMMENTS = YES;
				CLANG_WARN_EMPTY_BODY = YES;
				CLANG_WARN_ENUM_CONVERSION = YES;
				CLANG_WARN_INFINITE_RECURSION = YES;
				CLANG_WARN_INT_CONVERSION = YES;
				CLANG_WARN_NON_LITERAL_NULL_CONVERSION = YES;
				CLANG_WARN_OBJC_IMPLICIT_RETAIN_SELF = YES;
				CLANG_WARN_OBJC_LITERAL_CONVERSION = YES;
				CLANG_WARN_OBJC_ROOT_CLASS = YES_ERROR;
				CLANG_WARN_QUOTED_INCLUDE_IN_FRAMEWORK_HEADER = YES;
				CLANG_WARN_RANGE_LOOP_ANALYSIS = YES;
				CLANG_WARN_STRICT_PROTOTYPES = YES;
				CLANG_WARN_SUSPICIOUS_MOVE = YES;
				CLANG_WARN_UNGUARDED_AVAILABILITY = YES_AGGRESSIVE;
				CLANG_WARN_UNREACHABLE_CODE = YES;
				CLANG_WARN__DUPLICATE_METHOD_MATCH = YES;
				CODE_SIGN_ENTITLEMENTS = Applications/StableDiffusionExample/StableDiffusionExample.entitlements;
				CODE_SIGN_STYLE = Automatic;
				COPY_PHASE_STRIP = NO;
				CURRENT_PROJECT_VERSION = 1;
				DEBUG_INFORMATION_FORMAT = dwarf;
				DEVELOPMENT_ASSET_PATHS = "\"Applications/StableDiffusionExample/Preview Content\"";
				DEVELOPMENT_TEAM = "";
				ENABLE_PREVIEWS = YES;
				ENABLE_STRICT_OBJC_MSGSEND = YES;
				ENABLE_TESTABILITY = YES;
				ENABLE_USER_SCRIPT_SANDBOXING = YES;
				GCC_C_LANGUAGE_STANDARD = gnu17;
				GCC_DYNAMIC_NO_PIC = NO;
				GCC_NO_COMMON_BLOCKS = YES;
				GCC_OPTIMIZATION_LEVEL = 0;
				GCC_PREPROCESSOR_DEFINITIONS = (
					"DEBUG=1",
					"$(inherited)",
				);
				GCC_WARN_64_TO_32_BIT_CONVERSION = YES;
				GCC_WARN_ABOUT_RETURN_TYPE = YES_ERROR;
				GCC_WARN_UNDECLARED_SELECTOR = YES;
				GCC_WARN_UNINITIALIZED_AUTOS = YES_AGGRESSIVE;
				GCC_WARN_UNUSED_FUNCTION = YES;
				GCC_WARN_UNUSED_VARIABLE = YES;
				GENERATE_INFOPLIST_FILE = YES;
				"INFOPLIST_KEY_UIApplicationSceneManifest_Generation[sdk=iphoneos*]" = YES;
				"INFOPLIST_KEY_UIApplicationSceneManifest_Generation[sdk=iphonesimulator*]" = YES;
				"INFOPLIST_KEY_UIApplicationSupportsIndirectInputEvents[sdk=iphoneos*]" = YES;
				"INFOPLIST_KEY_UIApplicationSupportsIndirectInputEvents[sdk=iphonesimulator*]" = YES;
				"INFOPLIST_KEY_UILaunchScreen_Generation[sdk=iphoneos*]" = YES;
				"INFOPLIST_KEY_UILaunchScreen_Generation[sdk=iphonesimulator*]" = YES;
				"INFOPLIST_KEY_UIStatusBarStyle[sdk=iphoneos*]" = UIStatusBarStyleDefault;
				"INFOPLIST_KEY_UIStatusBarStyle[sdk=iphonesimulator*]" = UIStatusBarStyleDefault;
				INFOPLIST_KEY_UISupportedInterfaceOrientations_iPad = "UIInterfaceOrientationPortrait UIInterfaceOrientationPortraitUpsideDown UIInterfaceOrientationLandscapeLeft UIInterfaceOrientationLandscapeRight";
				INFOPLIST_KEY_UISupportedInterfaceOrientations_iPhone = "UIInterfaceOrientationPortrait UIInterfaceOrientationLandscapeLeft UIInterfaceOrientationLandscapeRight";
				IPHONEOS_DEPLOYMENT_TARGET = 17.2;
				LD_RUNPATH_SEARCH_PATHS = "@executable_path/Frameworks";
				"LD_RUNPATH_SEARCH_PATHS[sdk=macosx*]" = "@executable_path/../Frameworks";
				LOCALIZATION_PREFERS_STRING_CATALOGS = YES;
				MACOSX_DEPLOYMENT_TARGET = 14.2;
				MARKETING_VERSION = 1.0;
				MTL_ENABLE_DEBUG_INFO = INCLUDE_SOURCE;
				MTL_FAST_MATH = YES;
				PRODUCT_BUNDLE_IDENTIFIER = "mlx.StableDiffusionExample${DISAMBIGUATOR}";
				PRODUCT_NAME = "$(TARGET_NAME)";
				SDKROOT = auto;
				SUPPORTED_PLATFORMS = "iphoneos iphonesimulator macosx xros xrsimulator";
				SUPPORTS_MACCATALYST = NO;
				SWIFT_ACTIVE_COMPILATION_CONDITIONS = "DEBUG $(inherited)";
				SWIFT_EMIT_LOC_STRINGS = YES;
				SWIFT_OPTIMIZATION_LEVEL = "-Onone";
				SWIFT_STRICT_CONCURRENCY = complete;
				SWIFT_VERSION = 5.0;
				TARGETED_DEVICE_FAMILY = "1,2,7";
			};
			name = Debug;
		};
		C36BF00F2BC5CE56002D4AFE /* Release */ = {
			isa = XCBuildConfiguration;
			buildSettings = {
				ALWAYS_SEARCH_USER_PATHS = NO;
				ASSETCATALOG_COMPILER_APPICON_NAME = AppIcon;
				ASSETCATALOG_COMPILER_GENERATE_SWIFT_ASSET_SYMBOL_EXTENSIONS = YES;
				ASSETCATALOG_COMPILER_GLOBAL_ACCENT_COLOR_NAME = AccentColor;
				CLANG_ANALYZER_NONNULL = YES;
				CLANG_ANALYZER_NUMBER_OBJECT_CONVERSION = YES_AGGRESSIVE;
				CLANG_CXX_LANGUAGE_STANDARD = "gnu++20";
				CLANG_ENABLE_MODULES = YES;
				CLANG_ENABLE_OBJC_ARC = YES;
				CLANG_ENABLE_OBJC_WEAK = YES;
				CLANG_WARN_BLOCK_CAPTURE_AUTORELEASING = YES;
				CLANG_WARN_BOOL_CONVERSION = YES;
				CLANG_WARN_COMMA = YES;
				CLANG_WARN_CONSTANT_CONVERSION = YES;
				CLANG_WARN_DEPRECATED_OBJC_IMPLEMENTATIONS = YES;
				CLANG_WARN_DIRECT_OBJC_ISA_USAGE = YES_ERROR;
				CLANG_WARN_DOCUMENTATION_COMMENTS = YES;
				CLANG_WARN_EMPTY_BODY = YES;
				CLANG_WARN_ENUM_CONVERSION = YES;
				CLANG_WARN_INFINITE_RECURSION = YES;
				CLANG_WARN_INT_CONVERSION = YES;
				CLANG_WARN_NON_LITERAL_NULL_CONVERSION = YES;
				CLANG_WARN_OBJC_IMPLICIT_RETAIN_SELF = YES;
				CLANG_WARN_OBJC_LITERAL_CONVERSION = YES;
				CLANG_WARN_OBJC_ROOT_CLASS = YES_ERROR;
				CLANG_WARN_QUOTED_INCLUDE_IN_FRAMEWORK_HEADER = YES;
				CLANG_WARN_RANGE_LOOP_ANALYSIS = YES;
				CLANG_WARN_STRICT_PROTOTYPES = YES;
				CLANG_WARN_SUSPICIOUS_MOVE = YES;
				CLANG_WARN_UNGUARDED_AVAILABILITY = YES_AGGRESSIVE;
				CLANG_WARN_UNREACHABLE_CODE = YES;
				CLANG_WARN__DUPLICATE_METHOD_MATCH = YES;
				CODE_SIGN_ENTITLEMENTS = Applications/StableDiffusionExample/StableDiffusionExample.entitlements;
				CODE_SIGN_STYLE = Automatic;
				COPY_PHASE_STRIP = NO;
				CURRENT_PROJECT_VERSION = 1;
				DEBUG_INFORMATION_FORMAT = "dwarf-with-dsym";
				DEVELOPMENT_ASSET_PATHS = "\"Applications/StableDiffusionExample/Preview Content\"";
				DEVELOPMENT_TEAM = "";
				ENABLE_NS_ASSERTIONS = NO;
				ENABLE_PREVIEWS = YES;
				ENABLE_STRICT_OBJC_MSGSEND = YES;
				ENABLE_USER_SCRIPT_SANDBOXING = YES;
				GCC_C_LANGUAGE_STANDARD = gnu17;
				GCC_NO_COMMON_BLOCKS = YES;
				GCC_OPTIMIZATION_LEVEL = 2;
				GCC_WARN_64_TO_32_BIT_CONVERSION = YES;
				GCC_WARN_ABOUT_RETURN_TYPE = YES_ERROR;
				GCC_WARN_UNDECLARED_SELECTOR = YES;
				GCC_WARN_UNINITIALIZED_AUTOS = YES_AGGRESSIVE;
				GCC_WARN_UNUSED_FUNCTION = YES;
				GCC_WARN_UNUSED_VARIABLE = YES;
				GENERATE_INFOPLIST_FILE = YES;
				"INFOPLIST_KEY_UIApplicationSceneManifest_Generation[sdk=iphoneos*]" = YES;
				"INFOPLIST_KEY_UIApplicationSceneManifest_Generation[sdk=iphonesimulator*]" = YES;
				"INFOPLIST_KEY_UIApplicationSupportsIndirectInputEvents[sdk=iphoneos*]" = YES;
				"INFOPLIST_KEY_UIApplicationSupportsIndirectInputEvents[sdk=iphonesimulator*]" = YES;
				"INFOPLIST_KEY_UILaunchScreen_Generation[sdk=iphoneos*]" = YES;
				"INFOPLIST_KEY_UILaunchScreen_Generation[sdk=iphonesimulator*]" = YES;
				"INFOPLIST_KEY_UIStatusBarStyle[sdk=iphoneos*]" = UIStatusBarStyleDefault;
				"INFOPLIST_KEY_UIStatusBarStyle[sdk=iphonesimulator*]" = UIStatusBarStyleDefault;
				INFOPLIST_KEY_UISupportedInterfaceOrientations_iPad = "UIInterfaceOrientationPortrait UIInterfaceOrientationPortraitUpsideDown UIInterfaceOrientationLandscapeLeft UIInterfaceOrientationLandscapeRight";
				INFOPLIST_KEY_UISupportedInterfaceOrientations_iPhone = "UIInterfaceOrientationPortrait UIInterfaceOrientationLandscapeLeft UIInterfaceOrientationLandscapeRight";
				IPHONEOS_DEPLOYMENT_TARGET = 17.2;
				LD_RUNPATH_SEARCH_PATHS = "@executable_path/Frameworks";
				"LD_RUNPATH_SEARCH_PATHS[sdk=macosx*]" = "@executable_path/../Frameworks";
				LOCALIZATION_PREFERS_STRING_CATALOGS = YES;
				MACOSX_DEPLOYMENT_TARGET = 14.2;
				MARKETING_VERSION = 1.0;
				MTL_ENABLE_DEBUG_INFO = NO;
				MTL_FAST_MATH = YES;
				PRODUCT_BUNDLE_IDENTIFIER = "mlx.StableDiffusionExample${DISAMBIGUATOR}";
				PRODUCT_NAME = "$(TARGET_NAME)";
				SDKROOT = auto;
				SUPPORTED_PLATFORMS = "iphoneos iphonesimulator macosx xros xrsimulator";
				SUPPORTS_MACCATALYST = NO;
				SWIFT_COMPILATION_MODE = wholemodule;
				SWIFT_EMIT_LOC_STRINGS = YES;
				SWIFT_STRICT_CONCURRENCY = complete;
				SWIFT_VERSION = 5.0;
				TARGETED_DEVICE_FAMILY = "1,2,7";
			};
			name = Release;
		};
		C392736C2B60697700368D5D /* Debug */ = {
			isa = XCBuildConfiguration;
			baseConfigurationReference = C3C36A6B2CA714600099FFA4 /* Build.xcconfig */;
			buildSettings = {
				ARCHS = "$(ARCHS_STANDARD)";
				ASSETCATALOG_COMPILER_GENERATE_SWIFT_ASSET_SYMBOL_EXTENSIONS = YES;
				CLANG_WARN_BLOCK_CAPTURE_AUTORELEASING = YES;
				CLANG_WARN_BOOL_CONVERSION = YES;
				CLANG_WARN_COMMA = YES;
				CLANG_WARN_CONSTANT_CONVERSION = YES;
				CLANG_WARN_DEPRECATED_OBJC_IMPLEMENTATIONS = YES;
				CLANG_WARN_EMPTY_BODY = YES;
				CLANG_WARN_ENUM_CONVERSION = YES;
				CLANG_WARN_INFINITE_RECURSION = YES;
				CLANG_WARN_INT_CONVERSION = YES;
				CLANG_WARN_NON_LITERAL_NULL_CONVERSION = YES;
				CLANG_WARN_OBJC_IMPLICIT_RETAIN_SELF = YES;
				CLANG_WARN_OBJC_LITERAL_CONVERSION = YES;
				CLANG_WARN_QUOTED_INCLUDE_IN_FRAMEWORK_HEADER = YES;
				CLANG_WARN_RANGE_LOOP_ANALYSIS = YES;
				CLANG_WARN_STRICT_PROTOTYPES = YES;
				CLANG_WARN_SUSPICIOUS_MOVE = YES;
				CLANG_WARN_UNREACHABLE_CODE = YES;
				CLANG_WARN__DUPLICATE_METHOD_MATCH = YES;
				DEAD_CODE_STRIPPING = YES;
				ENABLE_STRICT_OBJC_MSGSEND = YES;
				ENABLE_TESTABILITY = YES;
				EXCLUDED_ARCHS = x86_64;
				GCC_NO_COMMON_BLOCKS = YES;
				GCC_WARN_64_TO_32_BIT_CONVERSION = YES;
				GCC_WARN_ABOUT_RETURN_TYPE = YES;
				GCC_WARN_UNDECLARED_SELECTOR = YES;
				GCC_WARN_UNINITIALIZED_AUTOS = YES;
				GCC_WARN_UNUSED_FUNCTION = YES;
				GCC_WARN_UNUSED_VARIABLE = YES;
				ONLY_ACTIVE_ARCH = YES;
			};
			name = Debug;
		};
		C392736D2B60697700368D5D /* Release */ = {
			isa = XCBuildConfiguration;
			baseConfigurationReference = C3C36A6B2CA714600099FFA4 /* Build.xcconfig */;
			buildSettings = {
				ARCHS = "$(ARCHS_STANDARD)";
				ASSETCATALOG_COMPILER_GENERATE_SWIFT_ASSET_SYMBOL_EXTENSIONS = YES;
				CLANG_WARN_BLOCK_CAPTURE_AUTORELEASING = YES;
				CLANG_WARN_BOOL_CONVERSION = YES;
				CLANG_WARN_COMMA = YES;
				CLANG_WARN_CONSTANT_CONVERSION = YES;
				CLANG_WARN_DEPRECATED_OBJC_IMPLEMENTATIONS = YES;
				CLANG_WARN_EMPTY_BODY = YES;
				CLANG_WARN_ENUM_CONVERSION = YES;
				CLANG_WARN_INFINITE_RECURSION = YES;
				CLANG_WARN_INT_CONVERSION = YES;
				CLANG_WARN_NON_LITERAL_NULL_CONVERSION = YES;
				CLANG_WARN_OBJC_IMPLICIT_RETAIN_SELF = YES;
				CLANG_WARN_OBJC_LITERAL_CONVERSION = YES;
				CLANG_WARN_QUOTED_INCLUDE_IN_FRAMEWORK_HEADER = YES;
				CLANG_WARN_RANGE_LOOP_ANALYSIS = YES;
				CLANG_WARN_STRICT_PROTOTYPES = YES;
				CLANG_WARN_SUSPICIOUS_MOVE = YES;
				CLANG_WARN_UNREACHABLE_CODE = YES;
				CLANG_WARN__DUPLICATE_METHOD_MATCH = YES;
				DEAD_CODE_STRIPPING = YES;
				ENABLE_STRICT_OBJC_MSGSEND = YES;
				EXCLUDED_ARCHS = x86_64;
				GCC_NO_COMMON_BLOCKS = YES;
				GCC_WARN_64_TO_32_BIT_CONVERSION = YES;
				GCC_WARN_ABOUT_RETURN_TYPE = YES;
				GCC_WARN_UNDECLARED_SELECTOR = YES;
				GCC_WARN_UNINITIALIZED_AUTOS = YES;
				GCC_WARN_UNUSED_FUNCTION = YES;
				GCC_WARN_UNUSED_VARIABLE = YES;
				ONLY_ACTIVE_ARCH = YES;
			};
			name = Release;
		};
		C392737A2B606A0A00368D5D /* Debug */ = {
			isa = XCBuildConfiguration;
			buildSettings = {
				ALWAYS_SEARCH_USER_PATHS = NO;
				ASSETCATALOG_COMPILER_GENERATE_SWIFT_ASSET_SYMBOL_EXTENSIONS = YES;
				CLANG_ANALYZER_NONNULL = YES;
				CLANG_ANALYZER_NUMBER_OBJECT_CONVERSION = YES_AGGRESSIVE;
				CLANG_CXX_LANGUAGE_STANDARD = "gnu++20";
				CLANG_ENABLE_MODULES = YES;
				CLANG_ENABLE_OBJC_ARC = YES;
				CLANG_ENABLE_OBJC_WEAK = YES;
				CLANG_WARN_BLOCK_CAPTURE_AUTORELEASING = YES;
				CLANG_WARN_BOOL_CONVERSION = YES;
				CLANG_WARN_COMMA = YES;
				CLANG_WARN_CONSTANT_CONVERSION = YES;
				CLANG_WARN_DEPRECATED_OBJC_IMPLEMENTATIONS = YES;
				CLANG_WARN_DIRECT_OBJC_ISA_USAGE = YES_ERROR;
				CLANG_WARN_DOCUMENTATION_COMMENTS = YES;
				CLANG_WARN_EMPTY_BODY = YES;
				CLANG_WARN_ENUM_CONVERSION = YES;
				CLANG_WARN_INFINITE_RECURSION = YES;
				CLANG_WARN_INT_CONVERSION = YES;
				CLANG_WARN_NON_LITERAL_NULL_CONVERSION = YES;
				CLANG_WARN_OBJC_IMPLICIT_RETAIN_SELF = YES;
				CLANG_WARN_OBJC_LITERAL_CONVERSION = YES;
				CLANG_WARN_OBJC_ROOT_CLASS = YES_ERROR;
				CLANG_WARN_QUOTED_INCLUDE_IN_FRAMEWORK_HEADER = YES;
				CLANG_WARN_RANGE_LOOP_ANALYSIS = YES;
				CLANG_WARN_STRICT_PROTOTYPES = YES;
				CLANG_WARN_SUSPICIOUS_MOVE = YES;
				CLANG_WARN_UNGUARDED_AVAILABILITY = YES_AGGRESSIVE;
				CLANG_WARN_UNREACHABLE_CODE = YES;
				CLANG_WARN__DUPLICATE_METHOD_MATCH = YES;
				CODE_SIGN_STYLE = Automatic;
				COPY_PHASE_STRIP = NO;
				DEAD_CODE_STRIPPING = YES;
				DEBUG_INFORMATION_FORMAT = dwarf;
				ENABLE_STRICT_OBJC_MSGSEND = YES;
				ENABLE_TESTABILITY = YES;
				ENABLE_USER_SCRIPT_SANDBOXING = YES;
				GCC_C_LANGUAGE_STANDARD = gnu17;
				GCC_DYNAMIC_NO_PIC = NO;
				GCC_NO_COMMON_BLOCKS = YES;
				GCC_OPTIMIZATION_LEVEL = 0;
				GCC_PREPROCESSOR_DEFINITIONS = (
					"DEBUG=1",
					"$(inherited)",
				);
				GCC_WARN_64_TO_32_BIT_CONVERSION = YES;
				GCC_WARN_ABOUT_RETURN_TYPE = YES_ERROR;
				GCC_WARN_UNDECLARED_SELECTOR = YES;
				GCC_WARN_UNINITIALIZED_AUTOS = YES_AGGRESSIVE;
				GCC_WARN_UNUSED_FUNCTION = YES;
				GCC_WARN_UNUSED_VARIABLE = YES;
				LOCALIZATION_PREFERS_STRING_CATALOGS = YES;
				MACOSX_DEPLOYMENT_TARGET = 14.0;
				MTL_ENABLE_DEBUG_INFO = INCLUDE_SOURCE;
				MTL_FAST_MATH = YES;
				ONLY_ACTIVE_ARCH = YES;
				PRODUCT_NAME = "$(TARGET_NAME)";
				SDKROOT = macosx;
				SWIFT_ACTIVE_COMPILATION_CONDITIONS = "DEBUG $(inherited)";
				SWIFT_OPTIMIZATION_LEVEL = "-Onone";
				SWIFT_STRICT_CONCURRENCY = complete;
				SWIFT_VERSION = 5.0;
			};
			name = Debug;
		};
		C392737B2B606A0A00368D5D /* Release */ = {
			isa = XCBuildConfiguration;
			buildSettings = {
				ALWAYS_SEARCH_USER_PATHS = NO;
				ASSETCATALOG_COMPILER_GENERATE_SWIFT_ASSET_SYMBOL_EXTENSIONS = YES;
				CLANG_ANALYZER_NONNULL = YES;
				CLANG_ANALYZER_NUMBER_OBJECT_CONVERSION = YES_AGGRESSIVE;
				CLANG_CXX_LANGUAGE_STANDARD = "gnu++20";
				CLANG_ENABLE_MODULES = YES;
				CLANG_ENABLE_OBJC_ARC = YES;
				CLANG_ENABLE_OBJC_WEAK = YES;
				CLANG_WARN_BLOCK_CAPTURE_AUTORELEASING = YES;
				CLANG_WARN_BOOL_CONVERSION = YES;
				CLANG_WARN_COMMA = YES;
				CLANG_WARN_CONSTANT_CONVERSION = YES;
				CLANG_WARN_DEPRECATED_OBJC_IMPLEMENTATIONS = YES;
				CLANG_WARN_DIRECT_OBJC_ISA_USAGE = YES_ERROR;
				CLANG_WARN_DOCUMENTATION_COMMENTS = YES;
				CLANG_WARN_EMPTY_BODY = YES;
				CLANG_WARN_ENUM_CONVERSION = YES;
				CLANG_WARN_INFINITE_RECURSION = YES;
				CLANG_WARN_INT_CONVERSION = YES;
				CLANG_WARN_NON_LITERAL_NULL_CONVERSION = YES;
				CLANG_WARN_OBJC_IMPLICIT_RETAIN_SELF = YES;
				CLANG_WARN_OBJC_LITERAL_CONVERSION = YES;
				CLANG_WARN_OBJC_ROOT_CLASS = YES_ERROR;
				CLANG_WARN_QUOTED_INCLUDE_IN_FRAMEWORK_HEADER = YES;
				CLANG_WARN_RANGE_LOOP_ANALYSIS = YES;
				CLANG_WARN_STRICT_PROTOTYPES = YES;
				CLANG_WARN_SUSPICIOUS_MOVE = YES;
				CLANG_WARN_UNGUARDED_AVAILABILITY = YES_AGGRESSIVE;
				CLANG_WARN_UNREACHABLE_CODE = YES;
				CLANG_WARN__DUPLICATE_METHOD_MATCH = YES;
				CODE_SIGN_STYLE = Automatic;
				COPY_PHASE_STRIP = NO;
				DEAD_CODE_STRIPPING = YES;
				DEBUG_INFORMATION_FORMAT = "dwarf-with-dsym";
				ENABLE_NS_ASSERTIONS = NO;
				ENABLE_STRICT_OBJC_MSGSEND = YES;
				ENABLE_USER_SCRIPT_SANDBOXING = YES;
				GCC_C_LANGUAGE_STANDARD = gnu17;
				GCC_NO_COMMON_BLOCKS = YES;
				GCC_WARN_64_TO_32_BIT_CONVERSION = YES;
				GCC_WARN_ABOUT_RETURN_TYPE = YES_ERROR;
				GCC_WARN_UNDECLARED_SELECTOR = YES;
				GCC_WARN_UNINITIALIZED_AUTOS = YES_AGGRESSIVE;
				GCC_WARN_UNUSED_FUNCTION = YES;
				GCC_WARN_UNUSED_VARIABLE = YES;
				LOCALIZATION_PREFERS_STRING_CATALOGS = YES;
				MACOSX_DEPLOYMENT_TARGET = 14.0;
				MTL_ENABLE_DEBUG_INFO = NO;
				MTL_FAST_MATH = YES;
				PRODUCT_NAME = "$(TARGET_NAME)";
				SDKROOT = macosx;
				SWIFT_COMPILATION_MODE = wholemodule;
				SWIFT_STRICT_CONCURRENCY = complete;
				SWIFT_VERSION = 5.0;
			};
			name = Release;
		};
		C397C5902B62C6A9004B084D /* Debug */ = {
			isa = XCBuildConfiguration;
			buildSettings = {
				ALWAYS_SEARCH_USER_PATHS = NO;
				ASSETCATALOG_COMPILER_GENERATE_SWIFT_ASSET_SYMBOL_EXTENSIONS = YES;
				CLANG_ANALYZER_NONNULL = YES;
				CLANG_ANALYZER_NUMBER_OBJECT_CONVERSION = YES_AGGRESSIVE;
				CLANG_CXX_LANGUAGE_STANDARD = "gnu++20";
				CLANG_ENABLE_MODULES = YES;
				CLANG_ENABLE_OBJC_ARC = YES;
				CLANG_ENABLE_OBJC_WEAK = YES;
				CLANG_WARN_BLOCK_CAPTURE_AUTORELEASING = YES;
				CLANG_WARN_BOOL_CONVERSION = YES;
				CLANG_WARN_COMMA = YES;
				CLANG_WARN_CONSTANT_CONVERSION = YES;
				CLANG_WARN_DEPRECATED_OBJC_IMPLEMENTATIONS = YES;
				CLANG_WARN_DIRECT_OBJC_ISA_USAGE = YES_ERROR;
				CLANG_WARN_DOCUMENTATION_COMMENTS = YES;
				CLANG_WARN_EMPTY_BODY = YES;
				CLANG_WARN_ENUM_CONVERSION = YES;
				CLANG_WARN_INFINITE_RECURSION = YES;
				CLANG_WARN_INT_CONVERSION = YES;
				CLANG_WARN_NON_LITERAL_NULL_CONVERSION = YES;
				CLANG_WARN_OBJC_IMPLICIT_RETAIN_SELF = YES;
				CLANG_WARN_OBJC_LITERAL_CONVERSION = YES;
				CLANG_WARN_OBJC_ROOT_CLASS = YES_ERROR;
				CLANG_WARN_QUOTED_INCLUDE_IN_FRAMEWORK_HEADER = YES;
				CLANG_WARN_RANGE_LOOP_ANALYSIS = YES;
				CLANG_WARN_STRICT_PROTOTYPES = YES;
				CLANG_WARN_SUSPICIOUS_MOVE = YES;
				CLANG_WARN_UNGUARDED_AVAILABILITY = YES_AGGRESSIVE;
				CLANG_WARN_UNREACHABLE_CODE = YES;
				CLANG_WARN__DUPLICATE_METHOD_MATCH = YES;
				CODE_SIGN_STYLE = Automatic;
				COPY_PHASE_STRIP = NO;
				DEAD_CODE_STRIPPING = YES;
				DEBUG_INFORMATION_FORMAT = dwarf;
				ENABLE_STRICT_OBJC_MSGSEND = YES;
				ENABLE_TESTABILITY = YES;
				ENABLE_USER_SCRIPT_SANDBOXING = YES;
				GCC_C_LANGUAGE_STANDARD = gnu17;
				GCC_DYNAMIC_NO_PIC = NO;
				GCC_NO_COMMON_BLOCKS = YES;
				GCC_OPTIMIZATION_LEVEL = 0;
				GCC_PREPROCESSOR_DEFINITIONS = (
					"DEBUG=1",
					"$(inherited)",
				);
				GCC_WARN_64_TO_32_BIT_CONVERSION = YES;
				GCC_WARN_ABOUT_RETURN_TYPE = YES_ERROR;
				GCC_WARN_UNDECLARED_SELECTOR = YES;
				GCC_WARN_UNINITIALIZED_AUTOS = YES_AGGRESSIVE;
				GCC_WARN_UNUSED_FUNCTION = YES;
				GCC_WARN_UNUSED_VARIABLE = YES;
				LOCALIZATION_PREFERS_STRING_CATALOGS = YES;
				MACOSX_DEPLOYMENT_TARGET = 14.0;
				MTL_ENABLE_DEBUG_INFO = INCLUDE_SOURCE;
				MTL_FAST_MATH = YES;
				PRODUCT_NAME = "$(TARGET_NAME)";
				SDKROOT = macosx;
				SWIFT_ACTIVE_COMPILATION_CONDITIONS = "DEBUG $(inherited)";
				SWIFT_OPTIMIZATION_LEVEL = "-Onone";
				SWIFT_STRICT_CONCURRENCY = complete;
				SWIFT_VERSION = 5.0;
			};
			name = Debug;
		};
		C397C5912B62C6A9004B084D /* Release */ = {
			isa = XCBuildConfiguration;
			buildSettings = {
				ALWAYS_SEARCH_USER_PATHS = NO;
				ASSETCATALOG_COMPILER_GENERATE_SWIFT_ASSET_SYMBOL_EXTENSIONS = YES;
				CLANG_ANALYZER_NONNULL = YES;
				CLANG_ANALYZER_NUMBER_OBJECT_CONVERSION = YES_AGGRESSIVE;
				CLANG_CXX_LANGUAGE_STANDARD = "gnu++20";
				CLANG_ENABLE_MODULES = YES;
				CLANG_ENABLE_OBJC_ARC = YES;
				CLANG_ENABLE_OBJC_WEAK = YES;
				CLANG_WARN_BLOCK_CAPTURE_AUTORELEASING = YES;
				CLANG_WARN_BOOL_CONVERSION = YES;
				CLANG_WARN_COMMA = YES;
				CLANG_WARN_CONSTANT_CONVERSION = YES;
				CLANG_WARN_DEPRECATED_OBJC_IMPLEMENTATIONS = YES;
				CLANG_WARN_DIRECT_OBJC_ISA_USAGE = YES_ERROR;
				CLANG_WARN_DOCUMENTATION_COMMENTS = YES;
				CLANG_WARN_EMPTY_BODY = YES;
				CLANG_WARN_ENUM_CONVERSION = YES;
				CLANG_WARN_INFINITE_RECURSION = YES;
				CLANG_WARN_INT_CONVERSION = YES;
				CLANG_WARN_NON_LITERAL_NULL_CONVERSION = YES;
				CLANG_WARN_OBJC_IMPLICIT_RETAIN_SELF = YES;
				CLANG_WARN_OBJC_LITERAL_CONVERSION = YES;
				CLANG_WARN_OBJC_ROOT_CLASS = YES_ERROR;
				CLANG_WARN_QUOTED_INCLUDE_IN_FRAMEWORK_HEADER = YES;
				CLANG_WARN_RANGE_LOOP_ANALYSIS = YES;
				CLANG_WARN_STRICT_PROTOTYPES = YES;
				CLANG_WARN_SUSPICIOUS_MOVE = YES;
				CLANG_WARN_UNGUARDED_AVAILABILITY = YES_AGGRESSIVE;
				CLANG_WARN_UNREACHABLE_CODE = YES;
				CLANG_WARN__DUPLICATE_METHOD_MATCH = YES;
				CODE_SIGN_STYLE = Automatic;
				COPY_PHASE_STRIP = NO;
				DEAD_CODE_STRIPPING = YES;
				DEBUG_INFORMATION_FORMAT = "dwarf-with-dsym";
				ENABLE_NS_ASSERTIONS = NO;
				ENABLE_STRICT_OBJC_MSGSEND = YES;
				ENABLE_USER_SCRIPT_SANDBOXING = YES;
				GCC_C_LANGUAGE_STANDARD = gnu17;
				GCC_NO_COMMON_BLOCKS = YES;
				GCC_WARN_64_TO_32_BIT_CONVERSION = YES;
				GCC_WARN_ABOUT_RETURN_TYPE = YES_ERROR;
				GCC_WARN_UNDECLARED_SELECTOR = YES;
				GCC_WARN_UNINITIALIZED_AUTOS = YES_AGGRESSIVE;
				GCC_WARN_UNUSED_FUNCTION = YES;
				GCC_WARN_UNUSED_VARIABLE = YES;
				LOCALIZATION_PREFERS_STRING_CATALOGS = YES;
				MACOSX_DEPLOYMENT_TARGET = 14.0;
				MTL_ENABLE_DEBUG_INFO = NO;
				MTL_FAST_MATH = YES;
				PRODUCT_NAME = "$(TARGET_NAME)";
				SDKROOT = macosx;
				SWIFT_COMPILATION_MODE = wholemodule;
				SWIFT_STRICT_CONCURRENCY = complete;
				SWIFT_VERSION = 5.0;
			};
			name = Release;
		};
		C3A8B3BF2B92950A0002EFB8 /* Debug */ = {
			isa = XCBuildConfiguration;
			buildSettings = {
				ALWAYS_SEARCH_USER_PATHS = NO;
				ASSETCATALOG_COMPILER_APPICON_NAME = AppIcon;
				ASSETCATALOG_COMPILER_GENERATE_SWIFT_ASSET_SYMBOL_EXTENSIONS = YES;
				ASSETCATALOG_COMPILER_GLOBAL_ACCENT_COLOR_NAME = AccentColor;
				CLANG_ANALYZER_NONNULL = YES;
				CLANG_ANALYZER_NUMBER_OBJECT_CONVERSION = YES_AGGRESSIVE;
				CLANG_CXX_LANGUAGE_STANDARD = "gnu++20";
				CLANG_ENABLE_MODULES = YES;
				CLANG_ENABLE_OBJC_ARC = YES;
				CLANG_ENABLE_OBJC_WEAK = YES;
				CLANG_WARN_BLOCK_CAPTURE_AUTORELEASING = YES;
				CLANG_WARN_BOOL_CONVERSION = YES;
				CLANG_WARN_COMMA = YES;
				CLANG_WARN_CONSTANT_CONVERSION = YES;
				CLANG_WARN_DEPRECATED_OBJC_IMPLEMENTATIONS = YES;
				CLANG_WARN_DIRECT_OBJC_ISA_USAGE = YES_ERROR;
				CLANG_WARN_DOCUMENTATION_COMMENTS = YES;
				CLANG_WARN_EMPTY_BODY = YES;
				CLANG_WARN_ENUM_CONVERSION = YES;
				CLANG_WARN_INFINITE_RECURSION = YES;
				CLANG_WARN_INT_CONVERSION = YES;
				CLANG_WARN_NON_LITERAL_NULL_CONVERSION = YES;
				CLANG_WARN_OBJC_IMPLICIT_RETAIN_SELF = YES;
				CLANG_WARN_OBJC_LITERAL_CONVERSION = YES;
				CLANG_WARN_OBJC_ROOT_CLASS = YES_ERROR;
				CLANG_WARN_QUOTED_INCLUDE_IN_FRAMEWORK_HEADER = YES;
				CLANG_WARN_RANGE_LOOP_ANALYSIS = YES;
				CLANG_WARN_STRICT_PROTOTYPES = YES;
				CLANG_WARN_SUSPICIOUS_MOVE = YES;
				CLANG_WARN_UNGUARDED_AVAILABILITY = YES_AGGRESSIVE;
				CLANG_WARN_UNREACHABLE_CODE = YES;
				CLANG_WARN__DUPLICATE_METHOD_MATCH = YES;
				CODE_SIGN_ENTITLEMENTS = Applications/MNISTTrainer/MNISTTrainer.entitlements;
				CODE_SIGN_STYLE = Automatic;
				COPY_PHASE_STRIP = NO;
				CURRENT_PROJECT_VERSION = 1;
				DEAD_CODE_STRIPPING = YES;
				DEBUG_INFORMATION_FORMAT = dwarf;
				DEVELOPMENT_ASSET_PATHS = "\"Applications/MNISTTrainer/Preview Content\"";
				ENABLE_PREVIEWS = YES;
				ENABLE_STRICT_OBJC_MSGSEND = YES;
				ENABLE_TESTABILITY = YES;
				ENABLE_USER_SCRIPT_SANDBOXING = YES;
				GCC_C_LANGUAGE_STANDARD = gnu17;
				GCC_DYNAMIC_NO_PIC = NO;
				GCC_NO_COMMON_BLOCKS = YES;
				GCC_OPTIMIZATION_LEVEL = 0;
				GCC_PREPROCESSOR_DEFINITIONS = (
					"DEBUG=1",
					"$(inherited)",
				);
				GCC_WARN_64_TO_32_BIT_CONVERSION = YES;
				GCC_WARN_ABOUT_RETURN_TYPE = YES_ERROR;
				GCC_WARN_UNDECLARED_SELECTOR = YES;
				GCC_WARN_UNINITIALIZED_AUTOS = YES_AGGRESSIVE;
				GCC_WARN_UNUSED_FUNCTION = YES;
				GCC_WARN_UNUSED_VARIABLE = YES;
				GENERATE_INFOPLIST_FILE = YES;
				INFOPLIST_FILE = "Applications/MNISTTrainer/MNISTTrainer-Info.plist";
				"INFOPLIST_KEY_UIApplicationSceneManifest_Generation[sdk=iphoneos*]" = YES;
				"INFOPLIST_KEY_UIApplicationSceneManifest_Generation[sdk=iphonesimulator*]" = YES;
				"INFOPLIST_KEY_UIApplicationSupportsIndirectInputEvents[sdk=iphoneos*]" = YES;
				"INFOPLIST_KEY_UIApplicationSupportsIndirectInputEvents[sdk=iphonesimulator*]" = YES;
				"INFOPLIST_KEY_UILaunchScreen_Generation[sdk=iphoneos*]" = YES;
				"INFOPLIST_KEY_UILaunchScreen_Generation[sdk=iphonesimulator*]" = YES;
				"INFOPLIST_KEY_UIStatusBarStyle[sdk=iphoneos*]" = UIStatusBarStyleDefault;
				"INFOPLIST_KEY_UIStatusBarStyle[sdk=iphonesimulator*]" = UIStatusBarStyleDefault;
				INFOPLIST_KEY_UISupportedInterfaceOrientations_iPad = "UIInterfaceOrientationPortrait UIInterfaceOrientationPortraitUpsideDown UIInterfaceOrientationLandscapeLeft UIInterfaceOrientationLandscapeRight";
				INFOPLIST_KEY_UISupportedInterfaceOrientations_iPhone = "UIInterfaceOrientationPortrait UIInterfaceOrientationLandscapeLeft UIInterfaceOrientationLandscapeRight";
				IPHONEOS_DEPLOYMENT_TARGET = 17.2;
				LD_RUNPATH_SEARCH_PATHS = "@executable_path/Frameworks";
				"LD_RUNPATH_SEARCH_PATHS[sdk=macosx*]" = "@executable_path/../Frameworks";
				LOCALIZATION_PREFERS_STRING_CATALOGS = YES;
				MACOSX_DEPLOYMENT_TARGET = 14.2;
				MARKETING_VERSION = 1.0;
				MTL_ENABLE_DEBUG_INFO = INCLUDE_SOURCE;
				MTL_FAST_MATH = YES;
				PRODUCT_BUNDLE_IDENTIFIER = "mlx.MNISTTrainer${DISAMBIGUATOR}";
				PRODUCT_NAME = "$(TARGET_NAME)";
				SDKROOT = auto;
				SUPPORTED_PLATFORMS = "iphoneos iphonesimulator macosx";
				SWIFT_ACTIVE_COMPILATION_CONDITIONS = "DEBUG $(inherited)";
				SWIFT_EMIT_LOC_STRINGS = YES;
				SWIFT_OPTIMIZATION_LEVEL = "-Onone";
				SWIFT_STRICT_CONCURRENCY = complete;
				SWIFT_VERSION = 5.0;
				TARGETED_DEVICE_FAMILY = "1,2";
			};
			name = Debug;
		};
		C3A8B3C02B92950A0002EFB8 /* Release */ = {
			isa = XCBuildConfiguration;
			buildSettings = {
				ALWAYS_SEARCH_USER_PATHS = NO;
				ASSETCATALOG_COMPILER_APPICON_NAME = AppIcon;
				ASSETCATALOG_COMPILER_GENERATE_SWIFT_ASSET_SYMBOL_EXTENSIONS = YES;
				ASSETCATALOG_COMPILER_GLOBAL_ACCENT_COLOR_NAME = AccentColor;
				CLANG_ANALYZER_NONNULL = YES;
				CLANG_ANALYZER_NUMBER_OBJECT_CONVERSION = YES_AGGRESSIVE;
				CLANG_CXX_LANGUAGE_STANDARD = "gnu++20";
				CLANG_ENABLE_MODULES = YES;
				CLANG_ENABLE_OBJC_ARC = YES;
				CLANG_ENABLE_OBJC_WEAK = YES;
				CLANG_WARN_BLOCK_CAPTURE_AUTORELEASING = YES;
				CLANG_WARN_BOOL_CONVERSION = YES;
				CLANG_WARN_COMMA = YES;
				CLANG_WARN_CONSTANT_CONVERSION = YES;
				CLANG_WARN_DEPRECATED_OBJC_IMPLEMENTATIONS = YES;
				CLANG_WARN_DIRECT_OBJC_ISA_USAGE = YES_ERROR;
				CLANG_WARN_DOCUMENTATION_COMMENTS = YES;
				CLANG_WARN_EMPTY_BODY = YES;
				CLANG_WARN_ENUM_CONVERSION = YES;
				CLANG_WARN_INFINITE_RECURSION = YES;
				CLANG_WARN_INT_CONVERSION = YES;
				CLANG_WARN_NON_LITERAL_NULL_CONVERSION = YES;
				CLANG_WARN_OBJC_IMPLICIT_RETAIN_SELF = YES;
				CLANG_WARN_OBJC_LITERAL_CONVERSION = YES;
				CLANG_WARN_OBJC_ROOT_CLASS = YES_ERROR;
				CLANG_WARN_QUOTED_INCLUDE_IN_FRAMEWORK_HEADER = YES;
				CLANG_WARN_RANGE_LOOP_ANALYSIS = YES;
				CLANG_WARN_STRICT_PROTOTYPES = YES;
				CLANG_WARN_SUSPICIOUS_MOVE = YES;
				CLANG_WARN_UNGUARDED_AVAILABILITY = YES_AGGRESSIVE;
				CLANG_WARN_UNREACHABLE_CODE = YES;
				CLANG_WARN__DUPLICATE_METHOD_MATCH = YES;
				CODE_SIGN_ENTITLEMENTS = Applications/MNISTTrainer/MNISTTrainer.entitlements;
				CODE_SIGN_STYLE = Automatic;
				COPY_PHASE_STRIP = NO;
				CURRENT_PROJECT_VERSION = 1;
				DEAD_CODE_STRIPPING = YES;
				DEBUG_INFORMATION_FORMAT = "dwarf-with-dsym";
				DEVELOPMENT_ASSET_PATHS = "\"Applications/MNISTTrainer/Preview Content\"";
				ENABLE_NS_ASSERTIONS = NO;
				ENABLE_PREVIEWS = YES;
				ENABLE_STRICT_OBJC_MSGSEND = YES;
				ENABLE_USER_SCRIPT_SANDBOXING = YES;
				GCC_C_LANGUAGE_STANDARD = gnu17;
				GCC_NO_COMMON_BLOCKS = YES;
				GCC_WARN_64_TO_32_BIT_CONVERSION = YES;
				GCC_WARN_ABOUT_RETURN_TYPE = YES_ERROR;
				GCC_WARN_UNDECLARED_SELECTOR = YES;
				GCC_WARN_UNINITIALIZED_AUTOS = YES_AGGRESSIVE;
				GCC_WARN_UNUSED_FUNCTION = YES;
				GCC_WARN_UNUSED_VARIABLE = YES;
				GENERATE_INFOPLIST_FILE = YES;
				INFOPLIST_FILE = "Applications/MNISTTrainer/MNISTTrainer-Info.plist";
				"INFOPLIST_KEY_UIApplicationSceneManifest_Generation[sdk=iphoneos*]" = YES;
				"INFOPLIST_KEY_UIApplicationSceneManifest_Generation[sdk=iphonesimulator*]" = YES;
				"INFOPLIST_KEY_UIApplicationSupportsIndirectInputEvents[sdk=iphoneos*]" = YES;
				"INFOPLIST_KEY_UIApplicationSupportsIndirectInputEvents[sdk=iphonesimulator*]" = YES;
				"INFOPLIST_KEY_UILaunchScreen_Generation[sdk=iphoneos*]" = YES;
				"INFOPLIST_KEY_UILaunchScreen_Generation[sdk=iphonesimulator*]" = YES;
				"INFOPLIST_KEY_UIStatusBarStyle[sdk=iphoneos*]" = UIStatusBarStyleDefault;
				"INFOPLIST_KEY_UIStatusBarStyle[sdk=iphonesimulator*]" = UIStatusBarStyleDefault;
				INFOPLIST_KEY_UISupportedInterfaceOrientations_iPad = "UIInterfaceOrientationPortrait UIInterfaceOrientationPortraitUpsideDown UIInterfaceOrientationLandscapeLeft UIInterfaceOrientationLandscapeRight";
				INFOPLIST_KEY_UISupportedInterfaceOrientations_iPhone = "UIInterfaceOrientationPortrait UIInterfaceOrientationLandscapeLeft UIInterfaceOrientationLandscapeRight";
				IPHONEOS_DEPLOYMENT_TARGET = 17.2;
				LD_RUNPATH_SEARCH_PATHS = "@executable_path/Frameworks";
				"LD_RUNPATH_SEARCH_PATHS[sdk=macosx*]" = "@executable_path/../Frameworks";
				LOCALIZATION_PREFERS_STRING_CATALOGS = YES;
				MACOSX_DEPLOYMENT_TARGET = 14.2;
				MARKETING_VERSION = 1.0;
				MTL_ENABLE_DEBUG_INFO = NO;
				MTL_FAST_MATH = YES;
				PRODUCT_BUNDLE_IDENTIFIER = "mlx.MNISTTrainer${DISAMBIGUATOR}";
				PRODUCT_NAME = "$(TARGET_NAME)";
				SDKROOT = auto;
				SUPPORTED_PLATFORMS = "iphoneos iphonesimulator macosx";
				SWIFT_COMPILATION_MODE = wholemodule;
				SWIFT_EMIT_LOC_STRINGS = YES;
				SWIFT_STRICT_CONCURRENCY = complete;
				SWIFT_VERSION = 5.0;
				TARGETED_DEVICE_FAMILY = "1,2";
			};
			name = Release;
		};
		C3A8B3E92B92A29E0002EFB8 /* Debug */ = {
			isa = XCBuildConfiguration;
			buildSettings = {
				ALWAYS_SEARCH_USER_PATHS = NO;
				ASSETCATALOG_COMPILER_APPICON_NAME = AppIcon;
				ASSETCATALOG_COMPILER_GENERATE_SWIFT_ASSET_SYMBOL_EXTENSIONS = YES;
				ASSETCATALOG_COMPILER_GLOBAL_ACCENT_COLOR_NAME = AccentColor;
				CLANG_ANALYZER_NONNULL = YES;
				CLANG_ANALYZER_NUMBER_OBJECT_CONVERSION = YES_AGGRESSIVE;
				CLANG_CXX_LANGUAGE_STANDARD = "gnu++20";
				CLANG_ENABLE_MODULES = YES;
				CLANG_ENABLE_OBJC_ARC = YES;
				CLANG_ENABLE_OBJC_WEAK = YES;
				CLANG_WARN_BLOCK_CAPTURE_AUTORELEASING = YES;
				CLANG_WARN_BOOL_CONVERSION = YES;
				CLANG_WARN_COMMA = YES;
				CLANG_WARN_CONSTANT_CONVERSION = YES;
				CLANG_WARN_DEPRECATED_OBJC_IMPLEMENTATIONS = YES;
				CLANG_WARN_DIRECT_OBJC_ISA_USAGE = YES_ERROR;
				CLANG_WARN_DOCUMENTATION_COMMENTS = YES;
				CLANG_WARN_EMPTY_BODY = YES;
				CLANG_WARN_ENUM_CONVERSION = YES;
				CLANG_WARN_INFINITE_RECURSION = YES;
				CLANG_WARN_INT_CONVERSION = YES;
				CLANG_WARN_NON_LITERAL_NULL_CONVERSION = YES;
				CLANG_WARN_OBJC_IMPLICIT_RETAIN_SELF = YES;
				CLANG_WARN_OBJC_LITERAL_CONVERSION = YES;
				CLANG_WARN_OBJC_ROOT_CLASS = YES_ERROR;
				CLANG_WARN_QUOTED_INCLUDE_IN_FRAMEWORK_HEADER = YES;
				CLANG_WARN_RANGE_LOOP_ANALYSIS = YES;
				CLANG_WARN_STRICT_PROTOTYPES = YES;
				CLANG_WARN_SUSPICIOUS_MOVE = YES;
				CLANG_WARN_UNGUARDED_AVAILABILITY = YES_AGGRESSIVE;
				CLANG_WARN_UNREACHABLE_CODE = YES;
				CLANG_WARN__DUPLICATE_METHOD_MATCH = YES;
				CODE_SIGN_ENTITLEMENTS = Applications/LLMEval/LLMEval.entitlements;
				CODE_SIGN_STYLE = Automatic;
				COPY_PHASE_STRIP = NO;
				CURRENT_PROJECT_VERSION = 1;
				DEAD_CODE_STRIPPING = YES;
				DEBUG_INFORMATION_FORMAT = dwarf;
				DEVELOPMENT_ASSET_PATHS = "\"Applications/LLMEval/Preview Content\"";
				DEVELOPMENT_TEAM = "";
				ENABLE_PREVIEWS = YES;
				ENABLE_STRICT_OBJC_MSGSEND = YES;
				ENABLE_TESTABILITY = YES;
				ENABLE_USER_SCRIPT_SANDBOXING = YES;
				GCC_C_LANGUAGE_STANDARD = gnu17;
				GCC_DYNAMIC_NO_PIC = NO;
				GCC_NO_COMMON_BLOCKS = YES;
				GCC_OPTIMIZATION_LEVEL = 0;
				GCC_PREPROCESSOR_DEFINITIONS = (
					"DEBUG=1",
					"$(inherited)",
				);
				GCC_WARN_64_TO_32_BIT_CONVERSION = YES;
				GCC_WARN_ABOUT_RETURN_TYPE = YES_ERROR;
				GCC_WARN_UNDECLARED_SELECTOR = YES;
				GCC_WARN_UNINITIALIZED_AUTOS = YES_AGGRESSIVE;
				GCC_WARN_UNUSED_FUNCTION = YES;
				GCC_WARN_UNUSED_VARIABLE = YES;
				GENERATE_INFOPLIST_FILE = YES;
				"INFOPLIST_KEY_UIApplicationSceneManifest_Generation[sdk=iphoneos*]" = YES;
				"INFOPLIST_KEY_UIApplicationSceneManifest_Generation[sdk=iphonesimulator*]" = YES;
				"INFOPLIST_KEY_UIApplicationSupportsIndirectInputEvents[sdk=iphoneos*]" = YES;
				"INFOPLIST_KEY_UIApplicationSupportsIndirectInputEvents[sdk=iphonesimulator*]" = YES;
				"INFOPLIST_KEY_UILaunchScreen_Generation[sdk=iphoneos*]" = YES;
				"INFOPLIST_KEY_UILaunchScreen_Generation[sdk=iphonesimulator*]" = YES;
				"INFOPLIST_KEY_UIStatusBarStyle[sdk=iphoneos*]" = UIStatusBarStyleDefault;
				"INFOPLIST_KEY_UIStatusBarStyle[sdk=iphonesimulator*]" = UIStatusBarStyleDefault;
				INFOPLIST_KEY_UISupportedInterfaceOrientations_iPad = "UIInterfaceOrientationPortrait UIInterfaceOrientationPortraitUpsideDown UIInterfaceOrientationLandscapeLeft UIInterfaceOrientationLandscapeRight";
				INFOPLIST_KEY_UISupportedInterfaceOrientations_iPhone = "UIInterfaceOrientationPortrait UIInterfaceOrientationLandscapeLeft UIInterfaceOrientationLandscapeRight";
				IPHONEOS_DEPLOYMENT_TARGET = 17.2;
				LD_RUNPATH_SEARCH_PATHS = "@executable_path/Frameworks";
				"LD_RUNPATH_SEARCH_PATHS[sdk=macosx*]" = "@executable_path/../Frameworks";
				LOCALIZATION_PREFERS_STRING_CATALOGS = YES;
				MACOSX_DEPLOYMENT_TARGET = 14.2;
				MARKETING_VERSION = 1.0;
				MTL_ENABLE_DEBUG_INFO = INCLUDE_SOURCE;
				MTL_FAST_MATH = YES;
				PRODUCT_BUNDLE_IDENTIFIER = "mlx.LLMEval${DISAMBIGUATOR}";
				PRODUCT_NAME = "$(TARGET_NAME)";
				SDKROOT = auto;
				SUPPORTED_PLATFORMS = "iphoneos iphonesimulator macosx xros xrsimulator";
				SWIFT_ACTIVE_COMPILATION_CONDITIONS = "DEBUG $(inherited)";
				SWIFT_EMIT_LOC_STRINGS = YES;
				SWIFT_OPTIMIZATION_LEVEL = "-Onone";
				SWIFT_STRICT_CONCURRENCY = complete;
				SWIFT_VERSION = 5.0;
				TARGETED_DEVICE_FAMILY = "1,2,7";
			};
			name = Debug;
		};
		C3A8B3EA2B92A29E0002EFB8 /* Release */ = {
			isa = XCBuildConfiguration;
			buildSettings = {
				ALWAYS_SEARCH_USER_PATHS = NO;
				ASSETCATALOG_COMPILER_APPICON_NAME = AppIcon;
				ASSETCATALOG_COMPILER_GENERATE_SWIFT_ASSET_SYMBOL_EXTENSIONS = YES;
				ASSETCATALOG_COMPILER_GLOBAL_ACCENT_COLOR_NAME = AccentColor;
				CLANG_ANALYZER_NONNULL = YES;
				CLANG_ANALYZER_NUMBER_OBJECT_CONVERSION = YES_AGGRESSIVE;
				CLANG_CXX_LANGUAGE_STANDARD = "gnu++20";
				CLANG_ENABLE_MODULES = YES;
				CLANG_ENABLE_OBJC_ARC = YES;
				CLANG_ENABLE_OBJC_WEAK = YES;
				CLANG_WARN_BLOCK_CAPTURE_AUTORELEASING = YES;
				CLANG_WARN_BOOL_CONVERSION = YES;
				CLANG_WARN_COMMA = YES;
				CLANG_WARN_CONSTANT_CONVERSION = YES;
				CLANG_WARN_DEPRECATED_OBJC_IMPLEMENTATIONS = YES;
				CLANG_WARN_DIRECT_OBJC_ISA_USAGE = YES_ERROR;
				CLANG_WARN_DOCUMENTATION_COMMENTS = YES;
				CLANG_WARN_EMPTY_BODY = YES;
				CLANG_WARN_ENUM_CONVERSION = YES;
				CLANG_WARN_INFINITE_RECURSION = YES;
				CLANG_WARN_INT_CONVERSION = YES;
				CLANG_WARN_NON_LITERAL_NULL_CONVERSION = YES;
				CLANG_WARN_OBJC_IMPLICIT_RETAIN_SELF = YES;
				CLANG_WARN_OBJC_LITERAL_CONVERSION = YES;
				CLANG_WARN_OBJC_ROOT_CLASS = YES_ERROR;
				CLANG_WARN_QUOTED_INCLUDE_IN_FRAMEWORK_HEADER = YES;
				CLANG_WARN_RANGE_LOOP_ANALYSIS = YES;
				CLANG_WARN_STRICT_PROTOTYPES = YES;
				CLANG_WARN_SUSPICIOUS_MOVE = YES;
				CLANG_WARN_UNGUARDED_AVAILABILITY = YES_AGGRESSIVE;
				CLANG_WARN_UNREACHABLE_CODE = YES;
				CLANG_WARN__DUPLICATE_METHOD_MATCH = YES;
				CODE_SIGN_ENTITLEMENTS = Applications/LLMEval/LLMEval.entitlements;
				CODE_SIGN_STYLE = Automatic;
				COPY_PHASE_STRIP = NO;
				CURRENT_PROJECT_VERSION = 1;
				DEAD_CODE_STRIPPING = YES;
				DEBUG_INFORMATION_FORMAT = "dwarf-with-dsym";
				DEVELOPMENT_ASSET_PATHS = "\"Applications/LLMEval/Preview Content\"";
				DEVELOPMENT_TEAM = "";
				ENABLE_NS_ASSERTIONS = NO;
				ENABLE_PREVIEWS = YES;
				ENABLE_STRICT_OBJC_MSGSEND = YES;
				ENABLE_USER_SCRIPT_SANDBOXING = YES;
				GCC_C_LANGUAGE_STANDARD = gnu17;
				GCC_NO_COMMON_BLOCKS = YES;
				GCC_WARN_64_TO_32_BIT_CONVERSION = YES;
				GCC_WARN_ABOUT_RETURN_TYPE = YES_ERROR;
				GCC_WARN_UNDECLARED_SELECTOR = YES;
				GCC_WARN_UNINITIALIZED_AUTOS = YES_AGGRESSIVE;
				GCC_WARN_UNUSED_FUNCTION = YES;
				GCC_WARN_UNUSED_VARIABLE = YES;
				GENERATE_INFOPLIST_FILE = YES;
				"INFOPLIST_KEY_UIApplicationSceneManifest_Generation[sdk=iphoneos*]" = YES;
				"INFOPLIST_KEY_UIApplicationSceneManifest_Generation[sdk=iphonesimulator*]" = YES;
				"INFOPLIST_KEY_UIApplicationSupportsIndirectInputEvents[sdk=iphoneos*]" = YES;
				"INFOPLIST_KEY_UIApplicationSupportsIndirectInputEvents[sdk=iphonesimulator*]" = YES;
				"INFOPLIST_KEY_UILaunchScreen_Generation[sdk=iphoneos*]" = YES;
				"INFOPLIST_KEY_UILaunchScreen_Generation[sdk=iphonesimulator*]" = YES;
				"INFOPLIST_KEY_UIStatusBarStyle[sdk=iphoneos*]" = UIStatusBarStyleDefault;
				"INFOPLIST_KEY_UIStatusBarStyle[sdk=iphonesimulator*]" = UIStatusBarStyleDefault;
				INFOPLIST_KEY_UISupportedInterfaceOrientations_iPad = "UIInterfaceOrientationPortrait UIInterfaceOrientationPortraitUpsideDown UIInterfaceOrientationLandscapeLeft UIInterfaceOrientationLandscapeRight";
				INFOPLIST_KEY_UISupportedInterfaceOrientations_iPhone = "UIInterfaceOrientationPortrait UIInterfaceOrientationLandscapeLeft UIInterfaceOrientationLandscapeRight";
				IPHONEOS_DEPLOYMENT_TARGET = 17.2;
				LD_RUNPATH_SEARCH_PATHS = "@executable_path/Frameworks";
				"LD_RUNPATH_SEARCH_PATHS[sdk=macosx*]" = "@executable_path/../Frameworks";
				LOCALIZATION_PREFERS_STRING_CATALOGS = YES;
				MACOSX_DEPLOYMENT_TARGET = 14.2;
				MARKETING_VERSION = 1.0;
				MTL_ENABLE_DEBUG_INFO = NO;
				MTL_FAST_MATH = YES;
				PRODUCT_BUNDLE_IDENTIFIER = "mlx.LLMEval${DISAMBIGUATOR}";
				PRODUCT_NAME = "$(TARGET_NAME)";
				SDKROOT = auto;
				SUPPORTED_PLATFORMS = "iphoneos iphonesimulator macosx xros xrsimulator";
				SWIFT_COMPILATION_MODE = wholemodule;
				SWIFT_EMIT_LOC_STRINGS = YES;
				SWIFT_STRICT_CONCURRENCY = complete;
				SWIFT_VERSION = 5.0;
				TARGETED_DEVICE_FAMILY = "1,2,7";
			};
			name = Release;
		};
/* End XCBuildConfiguration section */

/* Begin XCConfigurationList section */
		0AC74EC62D136223003C90A7 /* Build configuration list for PBXNativeTarget "VLMEval" */ = {
			isa = XCConfigurationList;
			buildConfigurations = (
				0AC74EC72D136223003C90A7 /* Debug */,
				0AC74EC82D136223003C90A7 /* Release */,
			);
			defaultConfigurationIsVisible = 0;
			defaultConfigurationName = Release;
		};
		0F5AD74C2DB70C0400745C06 /* Build configuration list for PBXNativeTarget "MLXChatExample" */ = {
			isa = XCConfigurationList;
			buildConfigurations = (
				0F5AD74D2DB70C0400745C06 /* Debug */,
				0F5AD74E2DB70C0400745C06 /* Release */,
			);
			defaultConfigurationIsVisible = 0;
			defaultConfigurationName = Release;
		};
		C3056BB72BCD97B800A31D04 /* Build configuration list for PBXNativeTarget "LoRATrainingExample" */ = {
			isa = XCConfigurationList;
			buildConfigurations = (
				C3056BB82BCD97B800A31D04 /* Debug */,
				C3056BB92BCD97B800A31D04 /* Release */,
			);
			defaultConfigurationIsVisible = 0;
			defaultConfigurationName = Release;
		};
		C3208E722DB19451006AE6CA /* Build configuration list for PBXNativeTarget "MLXLMTests" */ = {
			isa = XCConfigurationList;
			buildConfigurations = (
				C3208E732DB19451006AE6CA /* Debug */,
				C3208E742DB19451006AE6CA /* Release */,
			);
			defaultConfigurationIsVisible = 0;
			defaultConfigurationName = Release;
		};
		C3288D792B6D9313009FF608 /* Build configuration list for PBXNativeTarget "LinearModelTraining" */ = {
			isa = XCConfigurationList;
			buildConfigurations = (
				C3288D772B6D9313009FF608 /* Debug */,
				C3288D782B6D9313009FF608 /* Release */,
			);
			defaultConfigurationIsVisible = 0;
			defaultConfigurationName = Release;
		};
		C34E49252B6A026F00FCB841 /* Build configuration list for PBXNativeTarget "mnist-tool" */ = {
			isa = XCConfigurationList;
			buildConfigurations = (
				C34E49262B6A026F00FCB841 /* Debug */,
				C34E49272B6A026F00FCB841 /* Release */,
			);
			defaultConfigurationIsVisible = 0;
			defaultConfigurationName = Release;
		};
		C36BEFE42BC32988002D4AFE /* Build configuration list for PBXNativeTarget "image-tool" */ = {
			isa = XCConfigurationList;
			buildConfigurations = (
				C36BEFE52BC32988002D4AFE /* Debug */,
				C36BEFE62BC32988002D4AFE /* Release */,
			);
			defaultConfigurationIsVisible = 0;
			defaultConfigurationName = Release;
		};
		C36BF00D2BC5CE56002D4AFE /* Build configuration list for PBXNativeTarget "StableDiffusionExample" */ = {
			isa = XCConfigurationList;
			buildConfigurations = (
				C36BF00E2BC5CE56002D4AFE /* Debug */,
				C36BF00F2BC5CE56002D4AFE /* Release */,
			);
			defaultConfigurationIsVisible = 0;
			defaultConfigurationName = Release;
		};
		C392736B2B60697700368D5D /* Build configuration list for PBXProject "mlx-swift-examples" */ = {
			isa = XCConfigurationList;
			buildConfigurations = (
				C392736C2B60697700368D5D /* Debug */,
				C392736D2B60697700368D5D /* Release */,
			);
			defaultConfigurationIsVisible = 0;
			defaultConfigurationName = Release;
		};
		C39273792B606A0A00368D5D /* Build configuration list for PBXNativeTarget "Tutorial" */ = {
			isa = XCConfigurationList;
			buildConfigurations = (
				C392737A2B606A0A00368D5D /* Debug */,
				C392737B2B606A0A00368D5D /* Release */,
			);
			defaultConfigurationIsVisible = 0;
			defaultConfigurationName = Release;
		};
		C397C58F2B62C6A9004B084D /* Build configuration list for PBXNativeTarget "llm-tool" */ = {
			isa = XCConfigurationList;
			buildConfigurations = (
				C397C5902B62C6A9004B084D /* Debug */,
				C397C5912B62C6A9004B084D /* Release */,
			);
			defaultConfigurationIsVisible = 0;
			defaultConfigurationName = Release;
		};
		C3A8B3BE2B92950A0002EFB8 /* Build configuration list for PBXNativeTarget "MNISTTrainer" */ = {
			isa = XCConfigurationList;
			buildConfigurations = (
				C3A8B3BF2B92950A0002EFB8 /* Debug */,
				C3A8B3C02B92950A0002EFB8 /* Release */,
			);
			defaultConfigurationIsVisible = 0;
			defaultConfigurationName = Release;
		};
		C3A8B3E82B92A29E0002EFB8 /* Build configuration list for PBXNativeTarget "LLMEval" */ = {
			isa = XCConfigurationList;
			buildConfigurations = (
				C3A8B3E92B92A29E0002EFB8 /* Debug */,
				C3A8B3EA2B92A29E0002EFB8 /* Release */,
			);
			defaultConfigurationIsVisible = 0;
			defaultConfigurationName = Release;
		};
/* End XCConfigurationList section */

/* Begin XCLocalSwiftPackageReference section */
		C397D8F22CD2F60B00B87EE2 /* XCLocalSwiftPackageReference "Libraries/.." */ = {
			isa = XCLocalSwiftPackageReference;
			relativePath = Libraries/..;
		};
/* End XCLocalSwiftPackageReference section */

/* Begin XCRemoteSwiftPackageReference section */
		81695B3F2BA373D300F260D8 /* XCRemoteSwiftPackageReference "swift-markdown-ui" */ = {
			isa = XCRemoteSwiftPackageReference;
			repositoryURL = "https://github.com/gonzalezreal/swift-markdown-ui";
			requirement = {
				kind = upToNextMajorVersion;
				minimumVersion = 2.3.1;
			};
		};
		C32A18442D00E13E0092A5B6 /* XCRemoteSwiftPackageReference "mlx-swift" */ = {
			isa = XCRemoteSwiftPackageReference;
			repositoryURL = "https://github.com/ml-explore/mlx-swift";
			requirement = {
				kind = upToNextMajorVersion;
				minimumVersion = 0.21.2;
			};
		};
		C32B4C6B2DA7132C00EF663D /* XCRemoteSwiftPackageReference "swift-async-algorithms" */ = {
			isa = XCRemoteSwiftPackageReference;
			repositoryURL = "https://github.com/apple/swift-async-algorithms.git";
			requirement = {
				kind = upToNextMajorVersion;
				minimumVersion = 1.0.3;
			};
		};
		C34E491A2B69C43600FCB841 /* XCRemoteSwiftPackageReference "GzipSwift" */ = {
			isa = XCRemoteSwiftPackageReference;
			repositoryURL = "https://github.com/1024jp/GzipSwift";
			requirement = {
				kind = exactVersion;
				version = 6.0.1;
			};
		};
		C36BEFF02BC32A8C002D4AFE /* XCRemoteSwiftPackageReference "Progress" */ = {
			isa = XCRemoteSwiftPackageReference;
			repositoryURL = "https://github.com/jkandzi/Progress.swift";
			requirement = {
				kind = upToNextMajorVersion;
				minimumVersion = 0.4.0;
			};
		};
		C392736E2B60699100368D5D /* XCRemoteSwiftPackageReference "swift-argument-parser" */ = {
			isa = XCRemoteSwiftPackageReference;
			repositoryURL = "https://github.com/apple/swift-argument-parser.git";
			requirement = {
				kind = upToNextMajorVersion;
				minimumVersion = 1.4.0;
			};
		};
/* End XCRemoteSwiftPackageReference section */

/* Begin XCSwiftPackageProductDependency section */
		0AC74ED92D136223003C90A7 /* MLXVLM */ = {
			isa = XCSwiftPackageProductDependency;
			package = C397D8F22CD2F60B00B87EE2 /* XCLocalSwiftPackageReference "Libraries/.." */;
			productName = MLXVLM;
		};
		81695B402BA373D300F260D8 /* MarkdownUI */ = {
			isa = XCSwiftPackageProductDependency;
			package = 81695B3F2BA373D300F260D8 /* XCRemoteSwiftPackageReference "swift-markdown-ui" */;
			productName = MarkdownUI;
		};
		C3208E752DB1945D006AE6CA /* MLX */ = {
			isa = XCSwiftPackageProductDependency;
			package = C32A18442D00E13E0092A5B6 /* XCRemoteSwiftPackageReference "mlx-swift" */;
			productName = MLX;
		};
		C3208E792DB1945D006AE6CA /* MLXNN */ = {
			isa = XCSwiftPackageProductDependency;
			package = C32A18442D00E13E0092A5B6 /* XCRemoteSwiftPackageReference "mlx-swift" */;
			productName = MLXNN;
		};
		C3288D7A2B6D9339009FF608 /* ArgumentParser */ = {
			isa = XCSwiftPackageProductDependency;
			package = C392736E2B60699100368D5D /* XCRemoteSwiftPackageReference "swift-argument-parser" */;
			productName = ArgumentParser;
		};
		C32A17FC2CFFB98A0092A5B6 /* MLXLLM */ = {
			isa = XCSwiftPackageProductDependency;
			package = C397D8F22CD2F60B00B87EE2 /* XCLocalSwiftPackageReference "Libraries/.." */;
			productName = MLXLLM;
		};
		C32A17FE2CFFB98A0092A5B6 /* MLXVLM */ = {
			isa = XCSwiftPackageProductDependency;
			package = C397D8F22CD2F60B00B87EE2 /* XCLocalSwiftPackageReference "Libraries/.." */;
			productName = MLXVLM;
		};
		C32A18002CFFD1810092A5B6 /* MLXMNIST */ = {
			isa = XCSwiftPackageProductDependency;
			package = C397D8F22CD2F60B00B87EE2 /* XCLocalSwiftPackageReference "Libraries/.." */;
			productName = MLXMNIST;
		};
		C32A18022CFFD1920092A5B6 /* MLXMNIST */ = {
			isa = XCSwiftPackageProductDependency;
			package = C397D8F22CD2F60B00B87EE2 /* XCLocalSwiftPackageReference "Libraries/.." */;
			productName = MLXMNIST;
		};
		C32A18042CFFD19F0092A5B6 /* MLXLLM */ = {
			isa = XCSwiftPackageProductDependency;
			package = C397D8F22CD2F60B00B87EE2 /* XCLocalSwiftPackageReference "Libraries/.." */;
			productName = MLXLLM;
		};
		C32A18062CFFD1AA0092A5B6 /* MLXLLM */ = {
			isa = XCSwiftPackageProductDependency;
			package = C397D8F22CD2F60B00B87EE2 /* XCLocalSwiftPackageReference "Libraries/.." */;
			productName = MLXLLM;
		};
		C32A18082CFFD1B70092A5B6 /* StableDiffusion */ = {
			isa = XCSwiftPackageProductDependency;
			package = C397D8F22CD2F60B00B87EE2 /* XCLocalSwiftPackageReference "Libraries/.." */;
			productName = StableDiffusion;
		};
		C32A18452D00E1490092A5B6 /* MLX */ = {
			isa = XCSwiftPackageProductDependency;
			package = C32A18442D00E13E0092A5B6 /* XCRemoteSwiftPackageReference "mlx-swift" */;
			productName = MLX;
		};
		C32A18472D00E1540092A5B6 /* MLX */ = {
			isa = XCSwiftPackageProductDependency;
			package = C32A18442D00E13E0092A5B6 /* XCRemoteSwiftPackageReference "mlx-swift" */;
			productName = MLX;
		};
		C32A18492D00E1540092A5B6 /* MLXNN */ = {
			isa = XCSwiftPackageProductDependency;
			package = C32A18442D00E13E0092A5B6 /* XCRemoteSwiftPackageReference "mlx-swift" */;
			productName = MLXNN;
		};
		C32A184B2D00E1540092A5B6 /* MLXOptimizers */ = {
			isa = XCSwiftPackageProductDependency;
			package = C32A18442D00E13E0092A5B6 /* XCRemoteSwiftPackageReference "mlx-swift" */;
			productName = MLXOptimizers;
		};
		C32B4C6C2DA7136000EF663D /* AsyncAlgorithms */ = {
			isa = XCSwiftPackageProductDependency;
			package = C32B4C6B2DA7132C00EF663D /* XCRemoteSwiftPackageReference "swift-async-algorithms" */;
			productName = AsyncAlgorithms;
		};
		C32B4C6E2DA71ADC00EF663D /* AsyncAlgorithms */ = {
			isa = XCSwiftPackageProductDependency;
			package = C32B4C6B2DA7132C00EF663D /* XCRemoteSwiftPackageReference "swift-async-algorithms" */;
			productName = AsyncAlgorithms;
		};
		C34E49282B6A028100FCB841 /* ArgumentParser */ = {
			isa = XCSwiftPackageProductDependency;
			package = C392736E2B60699100368D5D /* XCRemoteSwiftPackageReference "swift-argument-parser" */;
			productName = ArgumentParser;
		};
		C36BEFEE2BC329C5002D4AFE /* ArgumentParser */ = {
			isa = XCSwiftPackageProductDependency;
			package = C392736E2B60699100368D5D /* XCRemoteSwiftPackageReference "swift-argument-parser" */;
			productName = ArgumentParser;
		};
		C36BEFF12BC32A9A002D4AFE /* Progress */ = {
			isa = XCSwiftPackageProductDependency;
			package = C36BEFF02BC32A8C002D4AFE /* XCRemoteSwiftPackageReference "Progress" */;
			productName = Progress;
		};
		C397C59B2B62C6D0004B084D /* ArgumentParser */ = {
			isa = XCSwiftPackageProductDependency;
			package = C392736E2B60699100368D5D /* XCRemoteSwiftPackageReference "swift-argument-parser" */;
			productName = ArgumentParser;
		};
		C3E7D94C2CF6C9B20056C095 /* StableDiffusion */ = {
			isa = XCSwiftPackageProductDependency;
			package = C397D8F22CD2F60B00B87EE2 /* XCLocalSwiftPackageReference "Libraries/.." */;
			productName = StableDiffusion;
		};
/* End XCSwiftPackageProductDependency section */
	};
	rootObject = C39273682B60697700368D5D /* Project object */;
}<|MERGE_RESOLUTION|>--- conflicted
+++ resolved
@@ -266,11 +266,8 @@
 		C3208F272DB19614006AE6CA /* PBXFileSystemSynchronizedBuildFileExceptionSet */ = {
 			isa = PBXFileSystemSynchronizedBuildFileExceptionSet;
 			membershipExceptions = (
-<<<<<<< HEAD
-				MLXLMTests/ToolTests.swift,
-=======
 				MLXLMTests/BaseConfigurationTests.swift,
->>>>>>> 1db9d3a4
+        MLXLMTests/ToolTests.swift,
 				MLXLMTests/UserInputTests.swift,
 			);
 			target = C3208E6D2DB19451006AE6CA /* MLXLMTests */;
