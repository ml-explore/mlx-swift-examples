--- conflicted
+++ resolved
@@ -283,12 +283,9 @@
 			isa = PBXFileSystemSynchronizedBuildFileExceptionSet;
 			membershipExceptions = (
 				MLXLMTests/BaseConfigurationTests.swift,
-<<<<<<< HEAD
         MLXLMTests/ToolTests.swift,
-=======
 				MLXLMTests/EvalTests.swift,
 				MLXLMTests/StreamlinedTests.swift,
->>>>>>> 66f7a60d
 				MLXLMTests/UserInputTests.swift,
 			);
 			target = C3208E6D2DB19451006AE6CA /* MLXLMTests */;
