--- conflicted
+++ resolved
@@ -49,11 +49,8 @@
             "glm4": create(GLM4Configuration.self, GLM4Model.init),
             "acereason": create(Qwen2Configuration.self, Qwen2Model.init),
             "bitnet": create(BitnetConfiguration.self, BitnetModel.init),
-<<<<<<< HEAD
             "smollm3": create(SmolLM3Configuration.self, SmolLM3Model.init),
-=======
             "ernie4_5": create(Ernie45Configuration.self, Ernie45Model.init),
->>>>>>> eb10e759
         ]
     }
 
@@ -236,13 +233,13 @@
         defaultPrompt: "Why is the sky blue?"
     )
 
-<<<<<<< HEAD
     static public let smollm3_3b_4bit = ModelConfiguration(
         id: "mlx-community/SmolLM3-3B-4bit",
-=======
+        defaultPrompt: "Why is the sky blue?"
+    )
+  
     static public let ernie_45_0_3BPT_bf16_ft = ModelConfiguration(
         id: "mlx-community/ERNIE-4.5-0.3B-PT-bf16-ft",
->>>>>>> eb10e759
         defaultPrompt: "Why is the sky blue?"
     )
 
@@ -278,11 +275,8 @@
             glm4_9b_4bit,
             acereason_7b_4bit,
             bitnet_b1_58_2b_4t_4bit,
-<<<<<<< HEAD
             smollm3_3b_4bit,
-=======
             ernie_45_0_3BPT_bf16_ft,
->>>>>>> eb10e759
         ]
     }
 
