--- conflicted
+++ resolved
@@ -42,9 +42,7 @@
             "cohere": create(CohereConfiguration.self, CohereModel.init),
             "openelm": create(OpenElmConfiguration.self, OpenELMModel.init),
             "internlm2": create(InternLM2Configuration.self, InternLM2Model.init),
-<<<<<<< HEAD
             "deepseek_v3": create(DeepseekV3Configuration.self, DeepseekV3Model.init),
-=======
             "gemma3_text": create(Gemma3TextConfiguration.self, Gemma3TextModel.init),
             "gemma3": create(Gemma3TextConfiguration.self, Gemma3TextModel.init),
             "granite": create(GraniteConfiguration.self, GraniteModel.init),
@@ -52,7 +50,6 @@
             "glm4": create(GLM4Configuration.self, GLM4Model.init),
             "acereason": create(Qwen2Configuration.self, Qwen2Model.init),
             "bitnet": create(BitnetConfiguration.self, BitnetModel.init),
->>>>>>> 2a146347
         ]
     }
 
@@ -204,11 +201,11 @@
         defaultPrompt: "What is the difference between a fruit and a vegetable?"
     )
 
-<<<<<<< HEAD
     static public let deepseek_r1_4bit = ModelConfiguration(
         id: "mlx-community/DeepSeek-R1-4bit",
         defaultPrompt: "Tell me about the history of Spain."
-=======
+    )
+
     static public let gemma3_1B_qat_4bit = ModelConfiguration(
         id: "mlx-community/gemma-3-1b-it-qat-4bit",
         defaultPrompt: "What is the difference between a fruit and a vegetable?",
@@ -238,7 +235,6 @@
     static public let bitnet_b1_58_2b_4t_4bit = ModelConfiguration(
         id: "mlx-community/bitnet-b1.58-2B-4T-4bit",
         defaultPrompt: "Why is the sky blue?"
->>>>>>> 2a146347
     )
 
     private static func all() -> [ModelConfiguration] {
@@ -268,15 +264,12 @@
             qwen3_8b_4bit,
             qwen3MoE_30b_a3b_4bit,
             smolLM_135M_4bit,
-<<<<<<< HEAD
             deepseek_r1_4bit,
-=======
             gemma3_1B_qat_4bit,
             mimo_7b_sft_4bit,
             glm4_9b_4bit,
             acereason_7b_4bit,
             bitnet_b1_58_2b_4t_4bit,
->>>>>>> 2a146347
         ]
     }
 
