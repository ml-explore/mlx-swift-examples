// Copyright © 2024 Apple Inc.

import Foundation
import Hub
import MLX
import MLXLMCommon
import Tokenizers

/// Creates a function that loads a configuration file and instantiates a model with the proper configuration
private func create<C: Codable, M>(
    _ configurationType: C.Type, _ modelInit: @escaping (C) -> M
) -> (URL) throws -> M {
    { url in
        let configuration = try JSONDecoder().decode(
            C.self, from: Data(contentsOf: url))
        return modelInit(configuration)
    }
}

/// Registry of model type, e.g 'llama', to functions that can instantiate the model from configuration.
///
/// Typically called via ``LLMModelFactory/load(hub:configuration:progressHandler:)``.
public class LLMTypeRegistry: ModelTypeRegistry, @unchecked Sendable {

    /// Shared instance with default model types.
    public static let shared: LLMTypeRegistry = .init(creators: all())

    /// All predefined model types.
    private static func all() -> [String: @Sendable (URL) throws -> any LanguageModel] {
        [
            "mistral": create(LlamaConfiguration.self, LlamaModel.init),
            "llama": create(LlamaConfiguration.self, LlamaModel.init),
            "phi": create(PhiConfiguration.self, PhiModel.init),
            "phi3": create(Phi3Configuration.self, Phi3Model.init),
            "phimoe": create(PhiMoEConfiguration.self, PhiMoEModel.init),
            "gemma": create(GemmaConfiguration.self, GemmaModel.init),
            "gemma2": create(Gemma2Configuration.self, Gemma2Model.init),
            "gemma3": create(Gemma3TextConfiguration.self, Gemma3TextModel.init),
            "gemma3_text": create(Gemma3TextConfiguration.self, Gemma3TextModel.init),
            "gemma3n": create(Gemma3nTextConfiguration.self, Gemma3nTextModel.init),
            "qwen2": create(Qwen2Configuration.self, Qwen2Model.init),
            "qwen3": create(Qwen3Configuration.self, Qwen3Model.init),
            "qwen3_moe": create(Qwen3MoEConfiguration.self, Qwen3MoEModel.init),
            "starcoder2": create(Starcoder2Configuration.self, Starcoder2Model.init),
            "cohere": create(CohereConfiguration.self, CohereModel.init),
            "openelm": create(OpenElmConfiguration.self, OpenELMModel.init),
            "internlm2": create(InternLM2Configuration.self, InternLM2Model.init),
<<<<<<< HEAD
            "deepseek_v3": create(DeepseekV3Configuration.self, DeepseekV3Model.init),
            "gemma3_text": create(Gemma3TextConfiguration.self, Gemma3TextModel.init),
            "gemma3": create(Gemma3TextConfiguration.self, Gemma3TextModel.init),
=======
>>>>>>> 505c86f6
            "granite": create(GraniteConfiguration.self, GraniteModel.init),
            "mimo": create(MiMoConfiguration.self, MiMoModel.init),
            "glm4": create(GLM4Configuration.self, GLM4Model.init),
            "acereason": create(Qwen2Configuration.self, Qwen2Model.init),
            "bitnet": create(BitnetConfiguration.self, BitnetModel.init),
            "smollm3": create(SmolLM3Configuration.self, SmolLM3Model.init),
            "ernie4_5": create(Ernie45Configuration.self, Ernie45Model.init),
            "lfm2": create(LFM2Configuration.self, LFM2Model.init),
            "baichuan_m1": create(BaichuanM1Configuration.self, BaichuanM1Model.init),
            "exaone4": create(Exaone4Configuration.self, Exaone4Model.init),
        ]
    }
}

/// Registry of models and any overrides that go with them, e.g. prompt augmentation.
/// If asked for an unknown configuration this will use the model/tokenizer as-is.
///
/// The Python tokenizers have a very rich set of implementations and configuration. The
/// swift-tokenizers code handles a good chunk of that and this is a place to augment that
/// implementation, if needed.
public class LLMRegistry: AbstractModelRegistry, @unchecked Sendable {

    /// Shared instance with default model configurations.
    public static let shared = LLMRegistry(modelConfigurations: all())

    static public let smolLM_135M_4bit = ModelConfiguration(
        id: "mlx-community/SmolLM-135M-Instruct-4bit",
        defaultPrompt: "Tell me about the history of Spain."
    )

    static public let mistralNeMo4bit = ModelConfiguration(
        id: "mlx-community/Mistral-Nemo-Instruct-2407-4bit",
        defaultPrompt: "Explain quaternions."
    )

    static public let mistral7B4bit = ModelConfiguration(
        id: "mlx-community/Mistral-7B-Instruct-v0.3-4bit",
        defaultPrompt: "Describe the Swift language."
    )

    static public let codeLlama13b4bit = ModelConfiguration(
        id: "mlx-community/CodeLlama-13b-Instruct-hf-4bit-MLX",
        overrideTokenizer: "PreTrainedTokenizer",
        defaultPrompt: "func sortArray(_ array: [Int]) -> String { <FILL_ME> }"
    )

    static public let deepSeekR1_7B_4bit = ModelConfiguration(
        id: "mlx-community/DeepSeek-R1-Distill-Qwen-7B-4bit",
        defaultPrompt: "Is 9.9 greater or 9.11?"
    )

    static public let phi4bit = ModelConfiguration(
        id: "mlx-community/phi-2-hf-4bit-mlx",
        // https://www.promptingguide.ai/models/phi-2
        defaultPrompt: "Why is the sky blue?"
    )

    static public let phi3_5_4bit = ModelConfiguration(
        id: "mlx-community/Phi-3.5-mini-instruct-4bit",
        defaultPrompt: "What is the gravity on Mars and the moon?",
        extraEOSTokens: ["<|end|>"]
    )

    static public let phi3_5MoE = ModelConfiguration(
        id: "mlx-community/Phi-3.5-MoE-instruct-4bit",
        defaultPrompt: "What is the gravity on Mars and the moon?",
        extraEOSTokens: ["<|end|>"]
    ) {
        prompt in
        "<|user|>\n\(prompt)<|end|>\n<|assistant|>\n"
    }

    static public let gemma2bQuantized = ModelConfiguration(
        id: "mlx-community/quantized-gemma-2b-it",
        overrideTokenizer: "PreTrainedTokenizer",
        // https://www.promptingguide.ai/models/gemma
        defaultPrompt: "what is the difference between lettuce and cabbage?"
    )

    static public let gemma_2_9b_it_4bit = ModelConfiguration(
        id: "mlx-community/gemma-2-9b-it-4bit",
        overrideTokenizer: "PreTrainedTokenizer",
        // https://www.promptingguide.ai/models/gemma
        defaultPrompt: "What is the difference between lettuce and cabbage?"
    )

    static public let gemma_2_2b_it_4bit = ModelConfiguration(
        id: "mlx-community/gemma-2-2b-it-4bit",
        overrideTokenizer: "PreTrainedTokenizer",
        // https://www.promptingguide.ai/models/gemma
        defaultPrompt: "What is the difference between lettuce and cabbage?"
    )

    static public let gemma3_1B_qat_4bit = ModelConfiguration(
        id: "mlx-community/gemma-3-1b-it-qat-4bit",
        defaultPrompt: "What is the difference between a fruit and a vegetable?",
        extraEOSTokens: ["<end_of_turn>"]
    )

    static public let gemma3n_E4B_it_lm_bf16 = ModelConfiguration(
        id: "mlx-community/gemma-3n-E4B-it-lm-bf16",
        defaultPrompt: "What is the difference between a fruit and a vegetable?",
        // https://ai.google.dev/gemma/docs/core/prompt-structure
        extraEOSTokens: ["<end_of_turn>"]
    )

    static public let gemma3n_E2B_it_lm_bf16 = ModelConfiguration(
        id: "mlx-community/gemma-3n-E2B-it-lm-bf16",
        defaultPrompt: "What is the difference between a fruit and a vegetable?",
        // https://ai.google.dev/gemma/docs/core/prompt-structure
        extraEOSTokens: ["<end_of_turn>"]
    )

    static public let gemma3n_E4B_it_lm_4bit = ModelConfiguration(
        id: "mlx-community/gemma-3n-E4B-it-lm-4bit",
        defaultPrompt: "What is the difference between a fruit and a vegetable?",
        // https://ai.google.dev/gemma/docs/core/prompt-structure
        extraEOSTokens: ["<end_of_turn>"]
    )

    static public let gemma3n_E2B_it_lm_4bit = ModelConfiguration(
        id: "mlx-community/gemma-3n-E2B-it-lm-4bit",
        defaultPrompt: "What is the difference between a fruit and a vegetable?",
        // https://ai.google.dev/gemma/docs/core/prompt-structure
        extraEOSTokens: ["<end_of_turn>"]
    )

    static public let qwen205b4bit = ModelConfiguration(
        id: "mlx-community/Qwen1.5-0.5B-Chat-4bit",
        overrideTokenizer: "PreTrainedTokenizer",
        defaultPrompt: "why is the sky blue?"
    )

    static public let qwen2_5_7b = ModelConfiguration(
        id: "mlx-community/Qwen2.5-7B-Instruct-4bit",
        defaultPrompt: "Why is the sky blue?"
    )

    static public let qwen2_5_1_5b = ModelConfiguration(
        id: "mlx-community/Qwen2.5-1.5B-Instruct-4bit",
        defaultPrompt: "Why is the sky blue?"
    )

    static public let qwen3_0_6b_4bit = ModelConfiguration(
        id: "mlx-community/Qwen3-0.6B-4bit",
        defaultPrompt: "Why is the sky blue?"
    )

    static public let qwen3_1_7b_4bit = ModelConfiguration(
        id: "mlx-community/Qwen3-1.7B-4bit",
        defaultPrompt: "Why is the sky blue?"
    )

    static public let qwen3_4b_4bit = ModelConfiguration(
        id: "mlx-community/Qwen3-4B-4bit",
        defaultPrompt: "Why is the sky blue?"
    )

    static public let qwen3_8b_4bit = ModelConfiguration(
        id: "mlx-community/Qwen3-8B-4bit",
        defaultPrompt: "Why is the sky blue?"
    )

    static public let qwen3MoE_30b_a3b_4bit = ModelConfiguration(
        id: "mlx-community/Qwen3-30B-A3B-4bit",
        defaultPrompt: "Why is the sky blue?"
    )

    static public let openelm270m4bit = ModelConfiguration(
        id: "mlx-community/OpenELM-270M-Instruct",
        // https://huggingface.co/apple/OpenELM
        defaultPrompt: "Once upon a time there was"
    )

    static public let llama3_1_8B_4bit = ModelConfiguration(
        id: "mlx-community/Meta-Llama-3.1-8B-Instruct-4bit",
        defaultPrompt: "What is the difference between a fruit and a vegetable?"
    )

    static public let llama3_8B_4bit = ModelConfiguration(
        id: "mlx-community/Meta-Llama-3-8B-Instruct-4bit",
        defaultPrompt: "What is the difference between a fruit and a vegetable?"
    )

    static public let llama3_2_1B_4bit = ModelConfiguration(
        id: "mlx-community/Llama-3.2-1B-Instruct-4bit",
        defaultPrompt: "What is the difference between a fruit and a vegetable?"
    )

    static public let llama3_2_3B_4bit = ModelConfiguration(
        id: "mlx-community/Llama-3.2-3B-Instruct-4bit",
        defaultPrompt: "What is the difference between a fruit and a vegetable?"
    )

<<<<<<< HEAD
    static public let deepseek_r1_4bit = ModelConfiguration(
        id: "mlx-community/DeepSeek-R1-4bit",
        defaultPrompt: "Tell me about the history of Spain."
    )

    static public let gemma3_1B_qat_4bit = ModelConfiguration(
        id: "mlx-community/gemma-3-1b-it-qat-4bit",
        defaultPrompt: "What is the difference between a fruit and a vegetable?",
        extraEOSTokens: ["<end_of_turn>"]
    )

=======
>>>>>>> 505c86f6
    static public let granite3_3_2b_4bit = ModelConfiguration(
        id: "mlx-community/granite-3.3-2b-instruct-4bit",
        defaultPrompt: ""
    )

    static public let mimo_7b_sft_4bit = ModelConfiguration(
        id: "mlx-community/MiMo-7B-SFT-4bit",
        defaultPrompt: "Why is the sky blue?"
    )

    static public let glm4_9b_4bit = ModelConfiguration(
        id: "mlx-community/GLM-4-9B-0414-4bit",
        defaultPrompt: "Why is the sky blue?"
    )

    static public let acereason_7b_4bit = ModelConfiguration(
        id: "mlx-community/AceReason-Nemotron-7B-4bit",
        defaultPrompt: ""
    )

    static public let bitnet_b1_58_2b_4t_4bit = ModelConfiguration(
        id: "mlx-community/bitnet-b1.58-2B-4T-4bit",
        defaultPrompt: "Why is the sky blue?"
    )

    static public let baichuan_m1_14b_instruct_4bit = ModelConfiguration(
        id: "mlx-community/Baichuan-M1-14B-Instruct-4bit-ft",
        defaultPrompt: "Why is the sky blue?"
    )

    static public let smollm3_3b_4bit = ModelConfiguration(
        id: "mlx-community/SmolLM3-3B-4bit",
        defaultPrompt: "Why is the sky blue?"
    )

    static public let ernie_45_0_3BPT_bf16_ft = ModelConfiguration(
        id: "mlx-community/ERNIE-4.5-0.3B-PT-bf16-ft",
        defaultPrompt: "Why is the sky blue?"
    )

    static public let lfm2_1_2b_4bit = ModelConfiguration(
        id: "mlx-community/LFM2-1.2B-4bit",
        defaultPrompt: "Why is the sky blue?"
    )

    static public let exaone_4_0_1_2b_4bit = ModelConfiguration(
        id: "mlx-community/exaone-4.0-1.2b-4bit",
        defaultPrompt: "Why is the sky blue?"
    )

    private static func all() -> [ModelConfiguration] {
        [
            codeLlama13b4bit,
            deepSeekR1_7B_4bit,
            gemma2bQuantized,
            gemma_2_2b_it_4bit,
            gemma_2_9b_it_4bit,
            gemma3_1B_qat_4bit,
            gemma3n_E4B_it_lm_bf16,
            gemma3n_E2B_it_lm_bf16,
            gemma3n_E4B_it_lm_4bit,
            gemma3n_E2B_it_lm_4bit,
            granite3_3_2b_4bit,
            llama3_1_8B_4bit,
            llama3_2_1B_4bit,
            llama3_2_3B_4bit,
            llama3_8B_4bit,
            mistral7B4bit,
            mistralNeMo4bit,
            openelm270m4bit,
            phi3_5MoE,
            phi3_5_4bit,
            phi4bit,
            qwen205b4bit,
            qwen2_5_7b,
            qwen2_5_1_5b,
            qwen3_0_6b_4bit,
            qwen3_1_7b_4bit,
            qwen3_4b_4bit,
            qwen3_8b_4bit,
            qwen3MoE_30b_a3b_4bit,
            smolLM_135M_4bit,
<<<<<<< HEAD
            deepseek_r1_4bit,
            gemma3_1B_qat_4bit,
=======
>>>>>>> 505c86f6
            mimo_7b_sft_4bit,
            glm4_9b_4bit,
            acereason_7b_4bit,
            bitnet_b1_58_2b_4t_4bit,
            smollm3_3b_4bit,
            ernie_45_0_3BPT_bf16_ft,
            lfm2_1_2b_4bit,
            baichuan_m1_14b_instruct_4bit,
            exaone_4_0_1_2b_4bit,
        ]
    }

}

@available(*, deprecated, renamed: "LLMRegistry", message: "Please use LLMRegistry directly.")
public typealias ModelRegistry = LLMRegistry

private struct LLMUserInputProcessor: UserInputProcessor {

    let tokenizer: Tokenizer
    let configuration: ModelConfiguration
    let messageGenerator: MessageGenerator

    internal init(
        tokenizer: any Tokenizer, configuration: ModelConfiguration,
        messageGenerator: MessageGenerator
    ) {
        self.tokenizer = tokenizer
        self.configuration = configuration
        self.messageGenerator = messageGenerator
    }

    func prepare(input: UserInput) throws -> LMInput {
        let messages = messageGenerator.generate(from: input)
        do {
            let promptTokens = try tokenizer.applyChatTemplate(
                messages: messages, tools: input.tools, additionalContext: input.additionalContext)

            return LMInput(tokens: MLXArray(promptTokens))
        } catch TokenizerError.missingChatTemplate {
            print(
                "No chat template was included or provided, so converting messages to simple text format. This is not optimal for model performance, so applications should provide a chat template if none is included with the model."
            )
            let prompt =
                messages
                .compactMap { $0["content"] as? String }
                .joined(separator: "\n\n")
            let promptTokens = tokenizer.encode(text: prompt)
            return LMInput(tokens: MLXArray(promptTokens))
        }
    }
}

/// Factory for creating new LLMs.
///
/// Callers can use the `shared` instance or create a new instance if custom configuration
/// is required.
///
/// ```swift
/// let modelContainer = try await LLMModelFactory.shared.loadContainer(
///     configuration: LLMRegistry.llama3_8B_4bit)
/// ```
public class LLMModelFactory: ModelFactory {

    public init(typeRegistry: ModelTypeRegistry, modelRegistry: AbstractModelRegistry) {
        self.typeRegistry = typeRegistry
        self.modelRegistry = modelRegistry
    }

    /// Shared instance with default behavior.
    public static let shared = LLMModelFactory(
        typeRegistry: LLMTypeRegistry.shared, modelRegistry: LLMRegistry.shared)

    /// registry of model type, e.g. configuration value `llama` -> configuration and init methods
    public let typeRegistry: ModelTypeRegistry

    /// registry of model id to configuration, e.g. `mlx-community/Llama-3.2-3B-Instruct-4bit`
    public let modelRegistry: AbstractModelRegistry

    public func _load(
        hub: HubApi, configuration: ModelConfiguration,
        progressHandler: @Sendable @escaping (Progress) -> Void
    ) async throws -> sending ModelContext {
        // download weights and config
        let modelDirectory = try await downloadModel(
            hub: hub, configuration: configuration, progressHandler: progressHandler)

        // Load the generic config to understand which model and how to load the weights
        let configurationURL = modelDirectory.appending(component: "config.json")

        let baseConfig: BaseConfiguration
        do {
            baseConfig = try JSONDecoder().decode(
                BaseConfiguration.self, from: Data(contentsOf: configurationURL))
        } catch let error as DecodingError {
            throw ModelFactoryError.configurationDecodingError(
                configurationURL.lastPathComponent, configuration.name, error)
        }

        let model: LanguageModel
        do {
            model = try typeRegistry.createModel(
                configuration: configurationURL, modelType: baseConfig.modelType)
        } catch let error as DecodingError {
            throw ModelFactoryError.configurationDecodingError(
                configurationURL.lastPathComponent, configuration.name, error)
        }

        // apply the weights to the bare model
        try loadWeights(
            modelDirectory: modelDirectory, model: model,
            perLayerQuantization: baseConfig.perLayerQuantization)

        let tokenizer = try await loadTokenizer(configuration: configuration, hub: hub)

        let messageGenerator =
            if let model = model as? LLMModel {
                model.messageGenerator(tokenizer: tokenizer)
            } else {
                DefaultMessageGenerator()
            }

        let processor = LLMUserInputProcessor(
            tokenizer: tokenizer, configuration: configuration,
            messageGenerator: messageGenerator)

        return .init(
            configuration: configuration, model: model, processor: processor, tokenizer: tokenizer)
    }

}

public class TrampolineModelFactory: NSObject, ModelFactoryTrampoline {
    public static func modelFactory() -> (any MLXLMCommon.ModelFactory)? {
        LLMModelFactory.shared
    }
}<|MERGE_RESOLUTION|>--- conflicted
+++ resolved
@@ -45,12 +45,9 @@
             "cohere": create(CohereConfiguration.self, CohereModel.init),
             "openelm": create(OpenElmConfiguration.self, OpenELMModel.init),
             "internlm2": create(InternLM2Configuration.self, InternLM2Model.init),
-<<<<<<< HEAD
             "deepseek_v3": create(DeepseekV3Configuration.self, DeepseekV3Model.init),
             "gemma3_text": create(Gemma3TextConfiguration.self, Gemma3TextModel.init),
             "gemma3": create(Gemma3TextConfiguration.self, Gemma3TextModel.init),
-=======
->>>>>>> 505c86f6
             "granite": create(GraniteConfiguration.self, GraniteModel.init),
             "mimo": create(MiMoConfiguration.self, MiMoModel.init),
             "glm4": create(GLM4Configuration.self, GLM4Model.init),
@@ -245,7 +242,6 @@
         defaultPrompt: "What is the difference between a fruit and a vegetable?"
     )
 
-<<<<<<< HEAD
     static public let deepseek_r1_4bit = ModelConfiguration(
         id: "mlx-community/DeepSeek-R1-4bit",
         defaultPrompt: "Tell me about the history of Spain."
@@ -257,8 +253,6 @@
         extraEOSTokens: ["<end_of_turn>"]
     )
 
-=======
->>>>>>> 505c86f6
     static public let granite3_3_2b_4bit = ModelConfiguration(
         id: "mlx-community/granite-3.3-2b-instruct-4bit",
         defaultPrompt: ""
@@ -341,11 +335,8 @@
             qwen3_8b_4bit,
             qwen3MoE_30b_a3b_4bit,
             smolLM_135M_4bit,
-<<<<<<< HEAD
             deepseek_r1_4bit,
             gemma3_1B_qat_4bit,
-=======
->>>>>>> 505c86f6
             mimo_7b_sft_4bit,
             glm4_9b_4bit,
             acereason_7b_4bit,
