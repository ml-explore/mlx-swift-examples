--- conflicted
+++ resolved
@@ -31,33 +31,7 @@
             case quantMethod = "quant_method"
             case linearClass = "linear_class"
             case quantizationMode = "quantization_mode"
-<<<<<<< HEAD
-            case mode
-        }
-
-        public init(from decoder: any Decoder) throws {
-            let container = try decoder.container(keyedBy: CodingKeys.self)
-            self.groupSize = try container.decode(Int.self, forKey: .groupSize)
-            self.bits = try container.decode(Int.self, forKey: .bits)
-            self.quantMethod = try container.decodeIfPresent(String.self, forKey: .quantMethod)
-            self.linearClass = try container.decodeIfPresent(String.self, forKey: .linearClass)
-            if let qMode = try container.decodeIfPresent(String.self, forKey: .quantizationMode) {
-                self.quantizationMode = qMode
-            } else {
-                self.quantizationMode = try container.decodeIfPresent(String.self, forKey: .mode)
-            }
-        }
-
-        public func encode(to encoder: any Encoder) throws {
-            var container = encoder.container(keyedBy: CodingKeys.self)
-            try container.encode(groupSize, forKey: .groupSize)
-            try container.encode(bits, forKey: .bits)
-            try container.encodeIfPresent(quantMethod, forKey: .quantMethod)
-            try container.encodeIfPresent(linearClass, forKey: .linearClass)
-            try container.encodeIfPresent(quantizationMode, forKey: .quantizationMode)
-=======
             case mode = "mode"
->>>>>>> 6ff3c1fb
         }
     }
 
