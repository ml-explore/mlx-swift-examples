// Copyright © 2024 Apple Inc.

import Foundation

public enum StringOrNumber: Codable, Equatable, Sendable {
    case string(String)
    case float(Float)

    public init(from decoder: Decoder) throws {
        let values = try decoder.singleValueContainer()

        if let v = try? values.decode(Float.self) {
            self = .float(v)
        } else {
            let v = try values.decode(String.self)
            self = .string(v)
        }
    }

    public func encode(to encoder: Encoder) throws {
        var container = encoder.singleValueContainer()
        switch self {
        case .string(let v): try container.encode(v)
        case .float(let v): try container.encode(v)
        }
    }
}

<<<<<<< HEAD
public enum ModelType: String, Codable, Sendable {
    case mistral
    case llama
    case phi
    case phi3
    case gemma
    case gemma2
    case qwen2
    case starcoder2
    case cohere
    case openelm
    case internlm2
=======
public struct ModelType: RawRepresentable, Codable, Sendable {
    public let rawValue: String
>>>>>>> 00edfccf

    public init(rawValue: String) {
        self.rawValue = rawValue
    }

    private static func createLlamaModel(url: URL) throws -> LLMModel {
        let configuration = try JSONDecoder().decode(LlamaConfiguration.self, from: Data(contentsOf: url))
        return LlamaModel(configuration)
    }

    private static var creators: [String: (URL) throws -> LLMModel] = [
        "mistral": createLlamaModel,
        "llama": createLlamaModel,
        "phi": { url in
            let configuration = try JSONDecoder().decode(PhiConfiguration.self, from: Data(contentsOf: url))
            return PhiModel(configuration)
        },
        "phi3": { url in
            let configuration = try JSONDecoder().decode(Phi3Configuration.self, from: Data(contentsOf: url))
            return Phi3Model(configuration)
        },
        "gemma": { url in
            let configuration = try JSONDecoder().decode(GemmaConfiguration.self, from: Data(contentsOf: url))
            return GemmaModel(configuration)
        },
        "gemma2": { url in
            let configuration = try JSONDecoder().decode(Gemma2Configuration.self, from: Data(contentsOf: url))
            return Gemma2Model(configuration)
        },
        "qwen2": { url in
            let configuration = try JSONDecoder().decode(Qwen2Configuration.self, from: Data(contentsOf: url))
            return Qwen2Model(configuration)
        },
        "starcoder2": { url in
            let configuration = try JSONDecoder().decode(Starcoder2Configuration.self, from: Data(contentsOf: url))
            return Starcoder2Model(configuration)
        },
        "cohere": { url in
            let configuration = try JSONDecoder().decode(CohereConfiguration.self, from: Data(contentsOf: url))
            return CohereModel(configuration)
        },
        "openelm": { url in
            let configuration = try JSONDecoder().decode(OpenElmConfiguration.self, from: Data(contentsOf: url))
            return OpenELMModel(configuration)
        case .internlm2:
            let configuration = try JSONDecoder().decode(
                InternLM2Configuration.self, from: Data(contentsOf: configuration))
            return InternLM2Model(configuration)
        }
    ]

    public static func registerModelType(_ type: String, creator: @escaping (URL) throws -> LLMModel) {
        creators[type] = creator
    }

    public func createModel(configuration: URL) throws -> LLMModel {
        guard let creator = ModelType.creators[rawValue] else {
            throw LLMError(message: "Unsupported model type.")
        }
        return try creator(configuration)
    }
}

public struct BaseConfiguration: Codable, Sendable {
    public let modelType: ModelType

    public struct Quantization: Codable, Sendable {
        public init(groupSize: Int, bits: Int) {
            self.groupSize = groupSize
            self.bits = bits
        }

        let groupSize: Int
        let bits: Int

        enum CodingKeys: String, CodingKey {
            case groupSize = "group_size"
            case bits = "bits"
        }
    }

    public var quantization: Quantization?

    enum CodingKeys: String, CodingKey {
        case modelType = "model_type"
        case quantization
    }
}<|MERGE_RESOLUTION|>--- conflicted
+++ resolved
@@ -26,23 +26,8 @@
     }
 }
 
-<<<<<<< HEAD
-public enum ModelType: String, Codable, Sendable {
-    case mistral
-    case llama
-    case phi
-    case phi3
-    case gemma
-    case gemma2
-    case qwen2
-    case starcoder2
-    case cohere
-    case openelm
-    case internlm2
-=======
 public struct ModelType: RawRepresentable, Codable, Sendable {
     public let rawValue: String
->>>>>>> 00edfccf
 
     public init(rawValue: String) {
         self.rawValue = rawValue
@@ -87,9 +72,9 @@
         "openelm": { url in
             let configuration = try JSONDecoder().decode(OpenElmConfiguration.self, from: Data(contentsOf: url))
             return OpenELMModel(configuration)
-        case .internlm2:
-            let configuration = try JSONDecoder().decode(
-                InternLM2Configuration.self, from: Data(contentsOf: configuration))
+        },
+        "internlm2": { url in
+            let configuration = try JSONDecoder().decode(InternLM2Configuration.self, from: Data(contentsOf: url))
             return InternLM2Model(configuration)
         }
     ]
