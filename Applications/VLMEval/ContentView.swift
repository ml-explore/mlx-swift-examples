// Copyright 2024 Apple Inc.

import AVKit
import CoreImage
import MLX
import MLXLMCommon
import MLXRandom
import MLXVLM
import PhotosUI
import SwiftUI

#if os(iOS) || os(visionOS)
    typealias PlatformImage = UIImage
#else
    typealias PlatformImage = NSImage
#endif

let videoSystemPrompt =
    "Focus only on describing the key dramatic action or notable event occurring in this video segment. Skip general context or scene-setting details unless they are crucial to understanding the main action."
let imageSystemPrompt =
    "You are an image understanding model capable of describing the salient features of any image."

struct ContentView: View {

    @State var llm = VLMEvaluator()
    @Environment(DeviceStat.self) private var deviceStat

    @State private var selectedImage: PlatformImage? = nil {
        didSet {
            if selectedImage != nil {
                selectedVideoURL = nil
                player = nil
            }
        }
    }
    @State private var selectedVideoURL: URL? {
        didSet {
            if let selectedVideoURL {
                player = AVPlayer(url: selectedVideoURL)
                selectedImage = nil
            }
        }
    }
    @State private var showingImagePicker = false
    @State private var selectedItem: PhotosPickerItem? = nil
    @State private var player: AVPlayer? = nil

    private var currentImageURL: URL? {
        selectedImage == nil && selectedVideoURL == nil
            ? URL(
                string:
                    "https://huggingface.co/datasets/huggingface/documentation-images/resolve/main/bee.jpg"
            ) : nil
    }

    var body: some View {
        VStack(alignment: .leading) {
            VStack {
                HStack {
                    Text(llm.modelInfo)
                        .textFieldStyle(.roundedBorder)

                    Spacer()

                    Text(llm.stat)
                }

                VStack {
                    if let player {
                        VideoPlayer(player: player)
                            .frame(height: 300)
                            .cornerRadius(12)
                    } else if let selectedImage {
                        Group {
                            #if os(iOS) || os(visionOS)
                                Image(uiImage: selectedImage)
                                    .resizable()
                            #else
                                Image(nsImage: selectedImage)
                                    .resizable()
                            #endif
                        }
                        .scaledToFit()
                        .cornerRadius(12)
                        .frame(height: 300)
                    } else if let imageURL = currentImageURL {
                        AsyncImage(url: imageURL) { phase in
                            switch phase {
                            case .empty:
                                ProgressView()
                            case .success(let image):
                                image
                                    .resizable()
                                    .scaledToFit()
                                    .cornerRadius(12)
                                    .frame(height: 200)
                            case .failure:
                                Image(systemName: "photo.badge.exclamationmark")
                            @unknown default:
                                EmptyView()
                            }
                        }
                    }

                    HStack {
                        #if os(iOS) || os(visionOS)
                            PhotosPicker(
                                selection: $selectedItem,
                                matching: PHPickerFilter.any(of: [
                                    PHPickerFilter.images, PHPickerFilter.videos,
                                ])
                            ) {
                                Label("Select Image/Video", systemImage: "photo.badge.plus")
                            }
                            .onChange(of: selectedItem) {
                                Task {
                                    if let video = try? await selectedItem?.loadTransferable(
                                        type: TransferableVideo.self)
                                    {
                                        selectedVideoURL = video.url
                                    } else if let data = try? await selectedItem?.loadTransferable(
                                        type: Data.self)
                                    {
                                        selectedImage = PlatformImage(data: data)
                                    }
                                }
                            }
                        #else
                            Button("Select Image/Video") {
                                showingImagePicker = true
                            }
                            .fileImporter(
                                isPresented: $showingImagePicker,
                                allowedContentTypes: [.image, .movie]
                            ) { result in
                                switch result {
                                case .success(let file):
                                    Task { @MainActor in
                                        do {
                                            let data = try loadData(from: file)
                                            if let image = PlatformImage(data: data) {
                                                selectedImage = image
                                            } else if let fileType = UTType(
                                                filenameExtension: file.pathExtension),
                                                fileType.conforms(to: .movie)
                                            {
                                                if let sandboxURL = try? loadVideoToSandbox(
                                                    from: file)
                                                {
                                                    selectedVideoURL = sandboxURL
                                                }
                                            } else {
                                                print("Failed to create image from data")
                                            }
                                        } catch {
                                            print(
                                                "Failed to load image: \(error.localizedDescription)"
                                            )
                                        }
                                    }
                                case .failure(let error):
                                    print(error.localizedDescription)
                                }
                            }
                        #endif

                        if selectedImage != nil {
                            Button("Clear", role: .destructive) {
                                selectedImage = nil
                                selectedItem = nil
                            }
                        }
                    }
                }
                .padding()

                HStack {
                    Spacer()
                    if llm.running {
                        ProgressView()
                            .frame(maxHeight: 20)
                        Spacer()
                    }
                }
            }

            ScrollView(.vertical) {
                ScrollViewReader { sp in
                    Text(llm.output)
                        .textSelection(.enabled)
                        .onChange(of: llm.output) { _, _ in
                            sp.scrollTo("bottom")
                        }

                    Spacer()
                        .frame(width: 1, height: 1)
                        .id("bottom")
                }
            }
            .frame(minHeight: 200)

            HStack {
                TextField("prompt", text: Bindable(llm).prompt)
                    .onSubmit(generate)
                    .disabled(llm.running)
                    #if os(visionOS)
                        .textFieldStyle(.roundedBorder)
                    #endif
                Button(llm.running ? "stop" : "generate", action: llm.running ? cancel : generate)
            }
        }
        .onAppear {
            selectedVideoURL = URL(
                string:
                    "https://videos.pexels.com/video-files/4066325/4066325-uhd_2560_1440_24fps.mp4")!
        }
        #if os(visionOS)
            .padding(40)
        #else
            .padding()
        #endif
        .toolbar {
            ToolbarItem {
                Label(
                    "Memory Usage: \(deviceStat.gpuUsage.activeMemory.formatted(.byteCount(style: .memory)))",
                    systemImage: "info.circle.fill"
                )
                .labelStyle(.titleAndIcon)
                .padding(.horizontal)
                .help(
                    Text(
                        """
                        Active Memory: \(deviceStat.gpuUsage.activeMemory.formatted(.byteCount(style: .memory)))/\(GPU.memoryLimit.formatted(.byteCount(style: .memory)))
                        Cache Memory: \(deviceStat.gpuUsage.cacheMemory.formatted(.byteCount(style: .memory)))/\(GPU.cacheLimit.formatted(.byteCount(style: .memory)))
                        Peak Memory: \(deviceStat.gpuUsage.peakMemory.formatted(.byteCount(style: .memory)))
                        """
                    )
                )
            }
            ToolbarItem(placement: .primaryAction) {
                Button {
                    Task {
                        copyToClipboard(llm.output)
                    }
                } label: {
                    Label("Copy Output", systemImage: "doc.on.doc.fill")
                }
                .disabled(llm.output == "")
                .labelStyle(.titleAndIcon)
            }
        }
        .task {
            _ = try? await llm.load()
        }
    }

    private func generate() {
        Task {
            if let selectedImage = selectedImage {
                #if os(iOS) || os(visionOS)
                    let ciImage = CIImage(image: selectedImage)
                    llm.generate(image: ciImage ?? CIImage(), videoURL: nil)
                #else
                    if let cgImage = selectedImage.cgImage(
                        forProposedRect: nil, context: nil, hints: nil)
                    {
                        let ciImage = CIImage(cgImage: cgImage)
                        llm.generate(image: ciImage, videoURL: nil)
                    }
                #endif
            } else if let imageURL = currentImageURL {
                do {
                    let (data, _) = try await URLSession.shared.data(from: imageURL)
                    if let ciImage = CIImage(data: data) {
                        llm.generate(image: ciImage, videoURL: nil)
                    }
                } catch {
                    print("Failed to load image: \(error.localizedDescription)")
                }
            } else {
                if let videoURL = selectedVideoURL {
                    llm.generate(image: nil, videoURL: videoURL)
                }
            }
        }
    }

    private func cancel() {
        llm.cancelGeneration()
    }

    #if os(macOS)
        private func loadData(from url: URL) throws -> Data {
            guard url.startAccessingSecurityScopedResource() else {
                throw NSError(
                    domain: "FileAccess", code: -1,
                    userInfo: [NSLocalizedDescriptionKey: "Failed to access the file."])
            }
            defer { url.stopAccessingSecurityScopedResource() }
            return try Data(contentsOf: url)
        }

        private func loadVideoToSandbox(from url: URL) throws -> URL {
            guard url.startAccessingSecurityScopedResource() else {
                throw NSError(
                    domain: "FileAccess", code: -1,
                    userInfo: [NSLocalizedDescriptionKey: "Failed to access the file."])
            }
            defer { url.stopAccessingSecurityScopedResource() }
            let sandboxURL = try SandboxFileTransfer.transferFileToTemp(from: url)
            return sandboxURL
        }
    #endif

    private func copyToClipboard(_ string: String) {
        #if os(macOS)
            NSPasteboard.general.clearContents()
            NSPasteboard.general.setString(string, forType: .string)
        #else
            UIPasteboard.general.string = string
        #endif
    }
}

@Observable
@MainActor
class VLMEvaluator {

    var running = false

    var prompt = ""
    var output = ""
    var modelInfo = ""
    var stat = ""

    /// This controls which model loads. `smolvlm` is very small even unquantized, so it will fit on
    /// more devices.
<<<<<<< HEAD
    let modelConfiguration = VLMRegistry.qwen2VL2BInstruct4Bit
=======
    let modelConfiguration = VLMRegistry.smolvlm
>>>>>>> ec9523bf

    /// parameters controlling the output – use values appropriate for the model selected above
    let generateParameters = MLXLMCommon.GenerateParameters(temperature: 0.7, topP: 0.9)
    let maxTokens = 800
    let updateInterval = 0.25

    /// A task responsible for handling the generation process.
    var generationTask: Task<Void, Error>?

    enum LoadState {
        case idle
        case loaded(ModelContainer)
    }

    var loadState = LoadState.idle

    /// load and return the model -- can be called multiple times, subsequent calls will
    /// just return the loaded model
    func load() async throws -> ModelContainer {
        switch loadState {
        case .idle:
            // limit the buffer cache
            MLX.GPU.set(cacheLimit: 20 * 1024 * 1024)

            let modelContainer = try await VLMModelFactory.shared.loadContainer(
                configuration: modelConfiguration
            ) { [modelConfiguration] progress in
                Task { @MainActor in
                    self.modelInfo =
                        "Downloading \(modelConfiguration.name): \(Int(progress.fractionCompleted * 100))%"
                }
            }

            let numParams = await modelContainer.perform { context in
                context.model.numParameters()
            }

            self.prompt = modelConfiguration.defaultPrompt
            self.modelInfo = "Loaded \(modelConfiguration.id). Weights: \(numParams / (1024*1024))M"
            loadState = .loaded(modelContainer)
            return modelContainer

        case .loaded(let modelContainer):
            return modelContainer
        }
    }

    private func generate(prompt: String, image: CIImage?, videoURL: URL?) async {

        self.output = ""

        do {
            let modelContainer = try await load()

            // each time you generate you will get something new
            MLXRandom.seed(UInt64(Date.timeIntervalSinceReferenceDate * 1000))

            try await modelContainer.perform { (context: ModelContext) -> Void in

                let images: [UserInput.Image] =
                    if let image {
                        [UserInput.Image.ciImage(image)]
                    } else {
                        []
                    }
                let videos: [UserInput.Video] =
                    if let videoURL {
                        [.url(videoURL)]
                    } else {
                        []
                    }
                let messages: [[String: Any]] =
                    if !images.isEmpty || !videos.isEmpty {
                        [
                            [
                                "role": "user",
                                "content": [
                                    [
                                        "type": "text",
                                        "text": videoURL != nil
                                            ? videoSystemPrompt : imageSystemPrompt,
                                    ]
                                ]
                                    // Messages format for Qwen 2 VL, Qwen 2.5 VL. May need to be adapted for other models.
                                    + images.map { _ in
                                        ["type": "image"]
                                    }
                                    + videos.map { _ in
                                        ["type": "video"]
                                    },
                            ]
                        ]
                    } else {
                        [
                            [
                                "role": "user",
                                "content": prompt,
                            ]
                        ]
                    }
                var userInput = UserInput(messages: messages, images: images, videos: videos)
                userInput.processing.resize = .init(width: 448, height: 448)

                let lmInput = try await context.processor.prepare(input: userInput)

                let stream = try MLXLMCommon.generate(
                    input: lmInput, parameters: generateParameters, context: context)

                var tokenCount = 0
                var lastEmissionTime: Date = Date()
                var chunks = ""

                for await result in stream {
                    switch result {
                    case .chunk(let string):
                        tokenCount += 1
                        if tokenCount >= maxTokens { await generationTask?.cancel() }
                        let now = Date()
                        if now.timeIntervalSince(lastEmissionTime) >= updateInterval {
                            lastEmissionTime = now
                            let text = chunks
                            chunks = ""
                            Task { @MainActor in
                                self.output += text
                            }
                        } else {
                            chunks += string
                        }
                    case .info(let info):
                        Task { @MainActor in
                            self.stat = "\(info.tokensPerSecond) tokens/s"
                        }
                    }
                }

                Task { @MainActor in
                    self.output += chunks
                }
            }
        } catch {
            output = "Failed: \(error)"
        }
    }

    func generate(image: CIImage?, videoURL: URL?) {
        guard !running else { return }
        let currentPrompt = prompt
        prompt = ""
        generationTask = Task {
            running = true
            await generate(prompt: currentPrompt, image: image, videoURL: videoURL)
            running = false
        }
    }

    func cancelGeneration() {
        generationTask?.cancel()
        running = false
    }
}

#if os(iOS) || os(visionOS)
    struct TransferableVideo: Transferable {
        let url: URL

        static var transferRepresentation: some TransferRepresentation {
            FileRepresentation(contentType: .movie) { movie in
                SentTransferredFile(movie.url)
            } importing: { received in
                let sandboxURL = try SandboxFileTransfer.transferFileToTemp(from: received.file)
                return .init(url: sandboxURL)
            }
        }
    }
#endif

struct SandboxFileTransfer {
    static func transferFileToTemp(from sourceURL: URL) throws -> URL {
        let tempDir = FileManager.default.temporaryDirectory
        let sandboxURL = tempDir.appendingPathComponent(sourceURL.lastPathComponent)

        if FileManager.default.fileExists(atPath: sandboxURL.path()) {
            try FileManager.default.removeItem(at: sandboxURL)
        }

        try FileManager.default.copyItem(at: sourceURL, to: sandboxURL)
        return sandboxURL
    }
}<|MERGE_RESOLUTION|>--- conflicted
+++ resolved
@@ -335,11 +335,7 @@
 
     /// This controls which model loads. `smolvlm` is very small even unquantized, so it will fit on
     /// more devices.
-<<<<<<< HEAD
-    let modelConfiguration = VLMRegistry.qwen2VL2BInstruct4Bit
-=======
     let modelConfiguration = VLMRegistry.smolvlm
->>>>>>> ec9523bf
 
     /// parameters controlling the output – use values appropriate for the model selected above
     let generateParameters = MLXLMCommon.GenerateParameters(temperature: 0.7, topP: 0.9)
