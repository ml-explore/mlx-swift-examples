--- conflicted
+++ resolved
@@ -225,45 +225,16 @@
             ?? modelConfiguration.defaultPrompt
         let images = image.map { UserInput.Image.url($0) }
         let videos = video.map { UserInput.Video.url($0) }
-<<<<<<< HEAD
-
-        let messages: [Message] = [
-            [
-                "role": "system",
-                "content": [
-                    [
-                        "type": "text",
-                        "text": generate.system,
-                    ]
-                ],
-            ],
-            [
-                "role": "user",
-                "content": []
-                    + images.map { _ in
-                        ["type": "image"]
-                    }
-                    + videos.map { _ in
-                        ["type": "video"]
-                    }
-                    + [["type": "text", "text": prompt]],
-            ],
-        ]
-
-        var input = UserInput(
-            messages: messages,
-            images: images,
-            videos: videos
-        )
-
-=======
         let messages: [[String: Any]] =
             if !images.isEmpty || !videos.isEmpty {
                 [
                     [
                         "role": "user",
                         "content": [
-                            ["type": "text", "text": prompt]
+                            [
+                                "type": "text",
+                                "text": generate.system,
+                            ]
                         ]
                             // Messages format for Qwen 2 VL, Qwen 2.5 VL. May need to be adapted for other models.
                             + images.map { _ in ["type": "image"] }
@@ -279,7 +250,6 @@
                 ]
             }
         var userInput = UserInput(messages: messages, images: images, videos: videos)
->>>>>>> 06c825a3
         if !resize.isEmpty {
             let size: CGSize
             if resize.count == 1 {
